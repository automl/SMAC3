import abc
import logging
import typing

import numpy as np

from smac.tae import StatusType
from smac.runhistory.runhistory import RunHistory, RunKey, RunValue
from smac.configspace import convert_configurations_to_array
from smac.epm.base_imputor import BaseImputor
from smac.utils import constants
from smac.scenario.scenario import Scenario
from smac.optimizer.multi_objective.aggregation_strategy import AggregationStrategy
<<<<<<< HEAD
=======
from smac.utils.multi_objective import normalize_costs
>>>>>>> ee600d29

__author__ = "Katharina Eggensperger"
__copyright__ = "Copyright 2015, ML4AAD"
__license__ = "3-clause BSD"
__maintainer__ = "Katharina Eggensperger"
__email__ = "eggenspk@cs.uni-freiburg.de"
__version__ = "0.0.1"


class AbstractRunHistory2EPM(object):
    __metaclass__ = abc.ABCMeta

    """Abstract class for preprocessing data in order to train an EPM.

    Parameters
    ----------
    scenario: Scenario Object
        Algorithm Configuration Scenario
    num_params : int
        number of parameters in config space
    success_states: list, optional
        List of states considered as successful (such as StatusType.SUCCESS).
        If None, raise TypeError.
    impute_censored_data: bool, optional
        Should we impute data?
    consider_for_higher_budgets_state: list, optional
        Additionally consider all runs with these states for budget < current budget
    imputor: epm.base_imputor Instance
        Object to impute censored data
    impute_state: list, optional
        List of states that mark censored data (such as StatusType.TIMEOUT)
        in combination with runtime < cutoff_time
        If None, set to empty list [].
        If None and impute_censored_data is True, raise TypeError.
    scale_perc: int
        scaled y-transformation use a percentile to estimate distance to optimum;
        only used by some subclasses of AbstractRunHistory2EPM
    rng : numpy.random.RandomState
        Only used for reshuffling data after imputation.
        If None, use np.random.RandomState(seed=1).
    multi_objective_algorithm: Optional[MultiObjectiveAlgorithm]
<<<<<<< HEAD
        Instance performing multi objective optimization. Receives an objective cost vector as input
=======
        Instance performing multi-objective optimization. Receives an objective cost vector as input
>>>>>>> ee600d29
        and returns a scalar. Is executed before transforming runhistory values.

    Attributes
    ----------
    logger
    scenario
    rng
    num_params

    success_states
    impute_censored_data
    impute_state
    cutoff_time
    imputor
    instance_features
    n_feats
    num_params
    """

    def __init__(
        self,
        scenario: Scenario,
        num_params: int,
        success_states: typing.List[StatusType],
        impute_censored_data: bool = False,
        impute_state: typing.Optional[typing.List[StatusType]] = None,
        consider_for_higher_budgets_state: typing.Optional[
            typing.List[StatusType]
        ] = None,
        imputor: typing.Optional[BaseImputor] = None,
        scale_perc: int = 5,
        rng: typing.Optional[np.random.RandomState] = None,
<<<<<<< HEAD
        multi_objective_algorithm: typing.Optional[AggregationStrategy] = None
    ) -> None:
        self.logger = logging.getLogger(
            self.__module__ + "." + self.__class__.__name__)
=======
        multi_objective_algorithm: typing.Optional[AggregationStrategy] = None,
    ) -> None:
        self.logger = logging.getLogger(self.__module__ + "." + self.__class__.__name__)
>>>>>>> ee600d29

        # General arguments
        self.scenario = scenario
        self.rng = rng
        self.num_params = num_params

        self.scale_perc = scale_perc
        self.num_obj = 1  # type: int
        if scenario.multi_objectives is not None:  # type: ignore[attr-defined] # noqa F821
            self.num_obj = len(scenario.multi_objectives)  # type: ignore[attr-defined] # noqa F821

        # Configuration
        self.impute_censored_data = impute_censored_data
        self.cutoff_time = self.scenario.cutoff  # type: ignore[attr-defined] # noqa F821
        self.imputor = imputor
        if self.num_obj > 1:
            self.multi_objective_algorithm = multi_objective_algorithm
        else:
            self.multi_objective_algorithm = None

        # Fill with some default values
        if rng is None:
            self.rng = np.random.RandomState(seed=1)

        if impute_state is None and impute_censored_data:
            raise TypeError("impute_state not given")

        if impute_state is None:
            # please mypy
            self.impute_state = []  # type: typing.List[StatusType]
        else:
            self.impute_state = impute_state

        if consider_for_higher_budgets_state is None:
            # please mypy
            self.consider_for_higher_budgets_state = []  # type: typing.List[StatusType]
        else:
            self.consider_for_higher_budgets_state = consider_for_higher_budgets_state

        if success_states is None:
            raise TypeError("success_states not given")

        self.success_states = success_states

        self.instance_features = scenario.feature_dict
        self.n_feats = scenario.n_features

        self.num_params = num_params

        # Sanity checks
        if impute_censored_data and scenario.run_obj != "runtime":
            # So far we don't know how to handle censored quality data
            self.logger.critical(
                "Cannot impute censored data when not " "optimizing runtime"
            )
            raise NotImplementedError(
                "Cannot impute censored data when not " "optimizing runtime"
            )

        # Check imputor stuff
        if impute_censored_data and self.imputor is None:
            self.logger.critical(
                "You want me to impute censored data, but "
                "I don't know how. Imputor is None"
            )
            raise ValueError("impute_censored data, but no imputor given")
        elif impute_censored_data and not isinstance(self.imputor, BaseImputor):
            raise ValueError(
                "Given imputor is not an instance of "
                "smac.epm.base_imputor.BaseImputor, but %s" % type(self.imputor)
            )

        # Learned statistics
        self.min_y = np.array([np.NaN] * self.num_obj)
        self.max_y = np.array([np.NaN] * self.num_obj)
        self.perc = np.array([np.NaN] * self.num_obj)

    @abc.abstractmethod
    def _build_matrix(
        self,
        run_dict: typing.Mapping[RunKey, RunValue],
        runhistory: RunHistory,
        return_time_as_y: bool = False,
        store_statistics: bool = False,
    ) -> typing.Tuple[np.ndarray, np.ndarray]:
        """Builds x,y matrixes from selected runs from runhistory

        Parameters
        ----------
        run_dict: dict(RunKey -> RunValue)
            dictionary from RunHistory.RunKey to RunHistory.RunValue
        runhistory: RunHistory
            runhistory object
        return_time_as_y: bool
            Return the time instead of cost as y value. Necessary to access the raw y values for imputation.
        store_statistics: bool
            Whether to store statistics about the data (to be used at subsequent calls)

        Returns
        -------
        X: np.ndarray
        Y: np.ndarray
        """
        raise NotImplementedError()

    def _get_s_run_dict(
        self,
        runhistory: RunHistory,
        budget_subset: typing.Optional[typing.List] = None,
    ) -> typing.Dict[RunKey, RunValue]:
        # Get only successfully finished runs
        if budget_subset is not None:
            if len(budget_subset) != 1:
                raise ValueError("Cannot yet handle getting runs from multiple budgets")
            s_run_dict = {
                run: runhistory.data[run]
                for run in runhistory.data.keys()
                if run.budget in budget_subset
                and runhistory.data[run].status in self.success_states
            }
            # Additionally add these states from lower budgets
            add = {
                run: runhistory.data[run]
                for run in runhistory.data.keys()
                if runhistory.data[run].status in self.consider_for_higher_budgets_state
                and run.budget < budget_subset[0]
            }
            s_run_dict.update(add)
        else:
            s_run_dict = {
                run: runhistory.data[run]
                for run in runhistory.data.keys()
                if runhistory.data[run].status in self.success_states
            }
        return s_run_dict

    def _get_t_run_dict(
        self,
        runhistory: RunHistory,
        budget_subset: typing.Optional[typing.List] = None,
    ) -> typing.Dict[RunKey, RunValue]:
        if budget_subset is not None:
            t_run_dict = {
                run: runhistory.data[run]
                for run in runhistory.data.keys()
                if runhistory.data[run].status == StatusType.TIMEOUT
                and runhistory.data[run].time >= self.cutoff_time
                and run.budget in budget_subset
            }
        else:
            t_run_dict = {
                run: runhistory.data[run]
                for run in runhistory.data.keys()
                if runhistory.data[run].status == StatusType.TIMEOUT
                and runhistory.data[run].time >= self.cutoff_time
            }
        return t_run_dict

    def get_configurations(
        self,
        runhistory: RunHistory,
        budget_subset: typing.Optional[typing.List] = None,
    ) -> np.ndarray:
        """Returns vector representation of only the configurations.

        Instance features are not appended and cost values are not taken into account.

        Parameters
        ----------
        runhistory : smac.runhistory.runhistory.RunHistory
            Runhistory containing all evaluated configurations/instances
        budget_subset : list of budgets to consider

        Returns
        -------
        numpy.ndarray
        """
        s_runs = self._get_s_run_dict(runhistory, budget_subset)
        s_config_ids = set(s_run.config_id for s_run in s_runs)
        t_runs = self._get_t_run_dict(runhistory, budget_subset)
        t_config_ids = set(t_run.config_id for t_run in t_runs)
        config_ids = s_config_ids | t_config_ids
        configurations = [runhistory.ids_config[config_id] for config_id in config_ids]
        configs_array = convert_configurations_to_array(configurations)
        return configs_array

    def transform(
        self,
        runhistory: RunHistory,
        budget_subset: typing.Optional[typing.List] = None,
    ) -> typing.Tuple[np.ndarray, np.ndarray]:
        """Returns vector representation of runhistory; if imputation is
        disabled, censored (TIMEOUT with time < cutoff) will be skipped

        Parameters
        ----------
        runhistory : smac.runhistory.runhistory.RunHistory
            Runhistory containing all evaluated configurations/instances
        budget_subset : list of budgets to consider

        Returns
        -------
        X: numpy.ndarray
            configuration vector x instance features
        Y: numpy.ndarray
            cost values
        """
        self.logger.debug("Transform runhistory into X,y format")

        s_run_dict = self._get_s_run_dict(runhistory, budget_subset)
        X, Y = self._build_matrix(
            run_dict=s_run_dict, runhistory=runhistory, store_statistics=True
        )

        # Get real TIMEOUT runs
        t_run_dict = self._get_t_run_dict(runhistory, budget_subset)
        # use penalization (e.g. PAR10) for EPM training
        store_statistics = True if np.any(np.isnan(self.min_y)) else False
<<<<<<< HEAD
        tX, tY = self._build_matrix(run_dict=t_run_dict, runhistory=runhistory,
                                    store_statistics=store_statistics)
=======
        tX, tY = self._build_matrix(
            run_dict=t_run_dict,
            runhistory=runhistory,
            store_statistics=store_statistics,
        )
>>>>>>> ee600d29

        # if we don't have successful runs,
        # we have to return all timeout runs
        if not s_run_dict:
            return tX, tY

        if self.impute_censored_data:
            # Get all censored runs
            if budget_subset is not None:
                c_run_dict = {
                    run: runhistory.data[run]
                    for run in runhistory.data.keys()
                    if runhistory.data[run].status in self.impute_state
                    and runhistory.data[run].time < self.cutoff_time
                    and run.budget in budget_subset
                }
            else:
                c_run_dict = {
                    run: runhistory.data[run]
                    for run in runhistory.data.keys()
                    if runhistory.data[run].status in self.impute_state
                    and runhistory.data[run].time < self.cutoff_time
                }

            if len(c_run_dict) == 0:
                self.logger.debug("No censored data found, skip imputation")
                # If we do not impute, we also return TIMEOUT data
                X = np.vstack((X, tX))
                Y = np.concatenate((Y, tY))
            else:

                # better empirical results by using PAR1 instead of PAR10
                # for censored data imputation
                cen_X, cen_Y = self._build_matrix(
                    run_dict=c_run_dict,
                    runhistory=runhistory,
                    return_time_as_y=True,
                    store_statistics=False,
                )

                # Also impute TIMEOUTS
                tX, tY = self._build_matrix(
                    run_dict=t_run_dict,
                    runhistory=runhistory,
                    return_time_as_y=True,
                    store_statistics=False,
                )
                self.logger.debug(
                    "%d TIMEOUTS, %d CAPPED, %d SUCC"
                    % (tX.shape[0], cen_X.shape[0], X.shape[0])
                )
                cen_X = np.vstack((cen_X, tX))
                cen_Y = np.concatenate((cen_Y, tY))

                # return imp_Y in PAR depending on the used threshold in imputor
                assert isinstance(self.imputor, BaseImputor)  # please mypy
                imp_Y = self.imputor.impute(
                    censored_X=cen_X, censored_y=cen_Y, uncensored_X=X, uncensored_y=Y
                )

                # Shuffle data to mix censored and imputed data
                X = np.vstack((X, cen_X))
                Y = np.concatenate((Y, imp_Y))
        else:
            # If we do not impute, we also return TIMEOUT data
            X = np.vstack((X, tX))
            Y = np.concatenate((Y, tY))

        if self.num_obj > 1 and self.multi_objective_algorithm is not None:
            Y = self.multi_objective_algorithm(Y)
        self.logger.debug("Converted %d observations" % (X.shape[0]))
        return X, Y

    @abc.abstractmethod
    def transform_response_values(
        self,
        values: np.ndarray,
    ) -> np.ndarray:
        """Transform function response values.

        Parameters
        ----------
        values : np.ndarray
            Response values to be transformed.

        Returns
        -------
        np.ndarray
        """
        raise NotImplementedError

    def get_X_y(
        self, runhistory: RunHistory
    ) -> typing.Tuple[np.ndarray, np.ndarray, np.ndarray]:
        """Simple interface to obtain all data in runhistory in X, y format
        Note: This function should not be used as it does not consider all available StatusTypes

        Parameters
        ----------
        runhistory : smac.runhistory.runhistory.RunHistory
            runhistory of all evaluated configurations x instances

        Returns
        -------
        X: numpy.ndarray
            matrix of all configurations (+ instance features)
        y: numpy.ndarray
            vector of cost values; can include censored runs
        cen: numpy.ndarray
            vector of bools indicating whether the y-value is censored
        """
        self.logger.warning(
            "This function is not tested and might not work as expected!"
        )
        X = []
        y = []
        cen = []
        feature_dict = self.scenario.feature_dict
        params = self.scenario.cs.get_hyperparameters()  # type: ignore[attr-defined] # noqa F821
        for k, v in runhistory.data.items():
            config = runhistory.ids_config[k.config_id]
            x = [config.get(p.name) for p in params]
            features = feature_dict.get(k.instance_id)
            if features:
                x.extend(features)
            X.append(x)
            y.append(v.cost)
            cen.append(v.status != StatusType.SUCCESS)

        return np.array(X), np.array(y), np.array(cen)


class RunHistory2EPM4Cost(AbstractRunHistory2EPM):
    """TODO"""

    def _build_matrix(
        self,
        run_dict: typing.Mapping[RunKey, RunValue],
        runhistory: RunHistory,
        return_time_as_y: bool = False,
        store_statistics: bool = False,
    ) -> typing.Tuple[np.ndarray, np.ndarray]:
        """ "Builds X,y matrixes from selected runs from runhistory

        Parameters
        ----------
        run_dict: dict: RunKey -> RunValue
            dictionary from RunHistory.RunKey to RunHistory.RunValue
        runhistory: RunHistory
            runhistory object
        return_time_as_y: bool
            Return the time instead of cost as y value. Necessary to access the raw y values for imputation.
        store_statistics: bool
            Whether to store statistics about the data (to be used at subsequent calls)

        Returns
        -------
        X: np.ndarray
        Y: np.ndarray
        """

        # First build nan-matrix of size #configs x #params+1
        n_rows = len(run_dict)
        n_cols = self.num_params
        X = np.ones([n_rows, n_cols + self.n_feats]) * np.nan
<<<<<<< HEAD
        y = np.ones([n_rows, runhistory.num_obj])
=======

        # For now we keep it as 1
        # TODO: Extend for native multi-objective
        y = np.ones([n_rows, 1])
>>>>>>> ee600d29

        # Then populate matrix
        for row, (key, run) in enumerate(run_dict.items()):
            # Scaling is automatically done in configSpace
            conf = runhistory.ids_config[key.config_id]
            conf_vector = convert_configurations_to_array([conf])[0]
            if self.n_feats:
                feats = self.instance_features[key.instance_id]
                X[row, :] = np.hstack((conf_vector, feats))
            else:
                X[row, :] = conf_vector
            # run_array[row, -1] = instances[row]
<<<<<<< HEAD
            if return_time_as_y:
                # TODO how to deal with this situation under multi-objective cirumstance?
                y[row, 0] = run.time
            else:
                y[row] = run.cost
=======

            if self.num_obj > 1 and self.multi_objective_algorithm is not None:
                # Let's normalize y here
                # We use the objective_bounds calculated by the runhistory
                y_ = normalize_costs(run.cost, runhistory.objective_bounds)
                y_ = self.multi_objective_algorithm(y_)
                y[row] = y_
            else:
                if return_time_as_y:
                    y[row, 0] = run.time
                else:
                    y[row] = run.cost
>>>>>>> ee600d29

        if y.size > 0:
            if store_statistics:
                self.perc = np.percentile(y, self.scale_perc, axis=0)
                self.min_y = np.min(y, axis=0)
                self.max_y = np.max(y, axis=0)
<<<<<<< HEAD
=======

>>>>>>> ee600d29
        y = self.transform_response_values(values=y)

        return X, y

    def transform_response_values(self, values: np.ndarray) -> np.ndarray:
        """Transform function response values.

        Returns the input values.

        Parameters
        ----------
        values : np.ndarray
            Response values to be transformed.

        Returns
        -------
        np.ndarray
        """
        return values


class RunHistory2EPM4LogCost(RunHistory2EPM4Cost):
    """TODO"""

    def transform_response_values(self, values: np.ndarray) -> np.ndarray:
        """Transform function response values.

        Transforms the response values by using a log transformation.

        Parameters
        ----------
        values : np.ndarray
            Response values to be transformed.

        Returns
        -------
        np.ndarray
        """

        # ensure that minimal value is larger than 0
        if np.any(values <= 0):
            self.logger.warning(
                "Got cost of smaller/equal to 0. Replace by %f since we use"
                " log cost." % constants.MINIMAL_COST_FOR_LOG
            )
            values[
                values < constants.MINIMAL_COST_FOR_LOG
            ] = constants.MINIMAL_COST_FOR_LOG
        values = np.log(values)
        return values


class RunHistory2EPM4ScaledCost(RunHistory2EPM4Cost):
    """TODO"""

    def transform_response_values(self, values: np.ndarray) -> np.ndarray:
        """Transform function response values.

        Transforms the response values by linearly scaling them between zero and one.

        Parameters
        ----------
        values : np.ndarray
            Response values to be transformed.

        Returns
        -------
        np.ndarray
        """

<<<<<<< HEAD
        min_y = self.min_y - (self.perc - self.min_y)  # Subtract the difference between the percentile and the minimum
        min_y -= constants.VERY_SMALL_NUMBER  # Minimal value to avoid numerical issues in the log scaling below
        # linear scaling
        # prevent diving by zero

        min_y[np.where(min_y == self.max_y)] *= 1 - 10 ** -101
=======
        min_y = self.min_y - (
            self.perc - self.min_y
        )  # Subtract the difference between the percentile and the minimum
        min_y -= (
            constants.VERY_SMALL_NUMBER
        )  # Minimal value to avoid numerical issues in the log scaling below
        # linear scaling
        # prevent diving by zero

        min_y[np.where(min_y == self.max_y)] *= 1 - 10**-101
>>>>>>> ee600d29
        values = (values - min_y) / (self.max_y - min_y)
        return values


class RunHistory2EPM4InvScaledCost(RunHistory2EPM4Cost):
    """TODO"""

    def __init__(self, **kwargs):  # type: ignore[no-untyped-def] # noqa F723
        super().__init__(**kwargs)
        if self.instance_features is not None:
            if len(self.instance_features) > 1:
                raise NotImplementedError(
                    "Handling more than one instance is not supported for inverse scaled cost."
                )

    def transform_response_values(self, values: np.ndarray) -> np.ndarray:
        """Transform function response values.

        Transform the response values by linearly scaling them between zero and one and then using inverse scaling.

        Parameters
        ----------
        values : np.ndarray
            Response values to be transformed.

        Returns
        -------
        np.ndarray
        """

        min_y = self.min_y - (
            self.perc - self.min_y
        )  # Subtract the difference between the percentile and the minimum
        min_y -= (
            constants.VERY_SMALL_NUMBER
        )  # Minimal value to avoid numerical issues in the log scaling below
        # linear scaling
        # prevent diving by zero

<<<<<<< HEAD
        min_y[np.where(min_y == self.max_y)] *= 1 - 10 ** -10
=======
        min_y[np.where(min_y == self.max_y)] *= 1 - 10**-10
>>>>>>> ee600d29

        values = (values - min_y) / (self.max_y - min_y)
        values = 1 - 1 / values
        return values


class RunHistory2EPM4SqrtScaledCost(RunHistory2EPM4Cost):
    """TODO"""

    def __init__(self, **kwargs):  # type: ignore[no-untyped-def]  # noqa F723
        super().__init__(**kwargs)
        if self.instance_features is not None:
            if len(self.instance_features) > 1:
                raise NotImplementedError(
                    "Handling more than one instance is not supported for sqrt scaled cost."
                )

    def transform_response_values(self, values: np.ndarray) -> np.ndarray:
        """Transform function response values.

        Transform the response values by linearly scaling them between zero and one and then using the square root.

        Parameters
        ----------
        values : np.ndarray
            Response values to be transformed.

        Returns
        -------
        np.ndarray
        """
<<<<<<< HEAD
        min_y = self.min_y - (self.perc - self.min_y)  # Subtract the difference between the percentile and the minimum
        min_y -= constants.VERY_SMALL_NUMBER  # Minimal value to avoid numerical issues in the log scaling below
        # linear scaling
        # prevent diving by zero

        min_y[np.where(min_y == self.max_y)] *= 1 - 10 ** -10
=======
        min_y = self.min_y - (
            self.perc - self.min_y
        )  # Subtract the difference between the percentile and the minimum
        min_y -= (
            constants.VERY_SMALL_NUMBER
        )  # Minimal value to avoid numerical issues in the log scaling below
        # linear scaling
        # prevent diving by zero

        min_y[np.where(min_y == self.max_y)] *= 1 - 10**-10
>>>>>>> ee600d29

        values = (values - min_y) / (self.max_y - min_y)
        values = np.sqrt(values)
        return values


class RunHistory2EPM4LogScaledCost(RunHistory2EPM4Cost):
    """TODO"""

    def transform_response_values(self, values: np.ndarray) -> np.ndarray:
        """Transform function response values.

        Transform the response values by linearly scaling them between zero and one and then using the log
        transformation.

        Parameters
        ----------
        values : np.ndarray
            Response values to be transformed.

        Returns
        -------
        np.ndarray
        """
<<<<<<< HEAD
        min_y = self.min_y - (self.perc - self.min_y)  # Subtract the difference between the percentile and the minimum
        min_y -= constants.VERY_SMALL_NUMBER  # Minimal value to avoid numerical issues in the log scaling below
        # linear scaling
        # prevent diving by zero

        min_y[np.where(min_y == self.max_y)] *= 1 - 10 ** -10
=======
        min_y = self.min_y - (
            self.perc - self.min_y
        )  # Subtract the difference between the percentile and the minimum
        min_y -= (
            constants.VERY_SMALL_NUMBER
        )  # Minimal value to avoid numerical issues in the log scaling below
        # linear scaling
        # prevent diving by zero

        min_y[np.where(min_y == self.max_y)] *= 1 - 10**-10
>>>>>>> ee600d29

        values = (values - min_y) / (self.max_y - min_y)

        values = np.log(values)
        return values


class RunHistory2EPM4EIPS(AbstractRunHistory2EPM):
    """TODO"""

    def _build_matrix(
        self,
        run_dict: typing.Mapping[RunKey, RunValue],
        runhistory: RunHistory,
        return_time_as_y: bool = False,
        store_statistics: bool = False,
    ) -> typing.Tuple[np.ndarray, np.ndarray]:
        """TODO"""
        if return_time_as_y:
            raise NotImplementedError()
        if store_statistics:
            # store_statistics is currently not necessary
            pass

        # First build nan-matrix of size #configs x #params+1
        n_rows = len(run_dict)
        n_cols = self.num_params
        X = np.ones([n_rows, n_cols + self.n_feats]) * np.nan
        y = np.ones([n_rows, 2])

        # Then populate matrix
        for row, (key, run) in enumerate(run_dict.items()):
            # Scaling is automatically done in configSpace
            conf = runhistory.ids_config[key.config_id]
            conf_vector = convert_configurations_to_array([conf])[0]
            if self.n_feats:
                feats = self.instance_features[key.instance_id]
                X[row, :] = np.hstack((conf_vector, feats))
            else:
                X[row, :] = conf_vector

            if self.num_obj > 1 and self.multi_objective_algorithm is not None:
                # Let's normalize y here
                # We use the objective_bounds calculated by the runhistory
                y_ = normalize_costs(run.cost, runhistory.objective_bounds)
                y_ = self.multi_objective_algorithm(y_)
                y[row, 0] = y_
            else:
                y[row, 0] = run.cost

            y[row, 1] = 1 + run.time

        y = self.transform_response_values(values=y)

        return X, y

    def transform_response_values(self, values: np.ndarray) -> typing.Tuple[np.ndarray]:
        """Transform function response values.

        Transform the runtimes by a log transformation (log(1 + runtime).

        Parameters
        ----------
        values : np.ndarray
            Response values to be transformed.

        Returns
        -------
        np.ndarray
        """

        values[:, 1] = np.log(1 + values[:, 1])
        return values<|MERGE_RESOLUTION|>--- conflicted
+++ resolved
@@ -11,10 +11,7 @@
 from smac.utils import constants
 from smac.scenario.scenario import Scenario
 from smac.optimizer.multi_objective.aggregation_strategy import AggregationStrategy
-<<<<<<< HEAD
-=======
 from smac.utils.multi_objective import normalize_costs
->>>>>>> ee600d29
 
 __author__ = "Katharina Eggensperger"
 __copyright__ = "Copyright 2015, ML4AAD"
@@ -56,11 +53,7 @@
         Only used for reshuffling data after imputation.
         If None, use np.random.RandomState(seed=1).
     multi_objective_algorithm: Optional[MultiObjectiveAlgorithm]
-<<<<<<< HEAD
-        Instance performing multi objective optimization. Receives an objective cost vector as input
-=======
         Instance performing multi-objective optimization. Receives an objective cost vector as input
->>>>>>> ee600d29
         and returns a scalar. Is executed before transforming runhistory values.
 
     Attributes
@@ -93,16 +86,9 @@
         imputor: typing.Optional[BaseImputor] = None,
         scale_perc: int = 5,
         rng: typing.Optional[np.random.RandomState] = None,
-<<<<<<< HEAD
-        multi_objective_algorithm: typing.Optional[AggregationStrategy] = None
-    ) -> None:
-        self.logger = logging.getLogger(
-            self.__module__ + "." + self.__class__.__name__)
-=======
         multi_objective_algorithm: typing.Optional[AggregationStrategy] = None,
     ) -> None:
         self.logger = logging.getLogger(self.__module__ + "." + self.__class__.__name__)
->>>>>>> ee600d29
 
         # General arguments
         self.scenario = scenario
@@ -321,16 +307,11 @@
         t_run_dict = self._get_t_run_dict(runhistory, budget_subset)
         # use penalization (e.g. PAR10) for EPM training
         store_statistics = True if np.any(np.isnan(self.min_y)) else False
-<<<<<<< HEAD
-        tX, tY = self._build_matrix(run_dict=t_run_dict, runhistory=runhistory,
-                                    store_statistics=store_statistics)
-=======
         tX, tY = self._build_matrix(
             run_dict=t_run_dict,
             runhistory=runhistory,
             store_statistics=store_statistics,
         )
->>>>>>> ee600d29
 
         # if we don't have successful runs,
         # we have to return all timeout runs
@@ -496,14 +477,10 @@
         n_rows = len(run_dict)
         n_cols = self.num_params
         X = np.ones([n_rows, n_cols + self.n_feats]) * np.nan
-<<<<<<< HEAD
-        y = np.ones([n_rows, runhistory.num_obj])
-=======
 
         # For now we keep it as 1
         # TODO: Extend for native multi-objective
         y = np.ones([n_rows, 1])
->>>>>>> ee600d29
 
         # Then populate matrix
         for row, (key, run) in enumerate(run_dict.items()):
@@ -516,13 +493,6 @@
             else:
                 X[row, :] = conf_vector
             # run_array[row, -1] = instances[row]
-<<<<<<< HEAD
-            if return_time_as_y:
-                # TODO how to deal with this situation under multi-objective cirumstance?
-                y[row, 0] = run.time
-            else:
-                y[row] = run.cost
-=======
 
             if self.num_obj > 1 and self.multi_objective_algorithm is not None:
                 # Let's normalize y here
@@ -535,17 +505,12 @@
                     y[row, 0] = run.time
                 else:
                     y[row] = run.cost
->>>>>>> ee600d29
 
         if y.size > 0:
             if store_statistics:
                 self.perc = np.percentile(y, self.scale_perc, axis=0)
                 self.min_y = np.min(y, axis=0)
                 self.max_y = np.max(y, axis=0)
-<<<<<<< HEAD
-=======
-
->>>>>>> ee600d29
         y = self.transform_response_values(values=y)
 
         return X, y
@@ -616,14 +581,6 @@
         np.ndarray
         """
 
-<<<<<<< HEAD
-        min_y = self.min_y - (self.perc - self.min_y)  # Subtract the difference between the percentile and the minimum
-        min_y -= constants.VERY_SMALL_NUMBER  # Minimal value to avoid numerical issues in the log scaling below
-        # linear scaling
-        # prevent diving by zero
-
-        min_y[np.where(min_y == self.max_y)] *= 1 - 10 ** -101
-=======
         min_y = self.min_y - (
             self.perc - self.min_y
         )  # Subtract the difference between the percentile and the minimum
@@ -634,7 +591,6 @@
         # prevent diving by zero
 
         min_y[np.where(min_y == self.max_y)] *= 1 - 10**-101
->>>>>>> ee600d29
         values = (values - min_y) / (self.max_y - min_y)
         return values
 
@@ -674,11 +630,7 @@
         # linear scaling
         # prevent diving by zero
 
-<<<<<<< HEAD
-        min_y[np.where(min_y == self.max_y)] *= 1 - 10 ** -10
-=======
         min_y[np.where(min_y == self.max_y)] *= 1 - 10**-10
->>>>>>> ee600d29
 
         values = (values - min_y) / (self.max_y - min_y)
         values = 1 - 1 / values
@@ -710,14 +662,6 @@
         -------
         np.ndarray
         """
-<<<<<<< HEAD
-        min_y = self.min_y - (self.perc - self.min_y)  # Subtract the difference between the percentile and the minimum
-        min_y -= constants.VERY_SMALL_NUMBER  # Minimal value to avoid numerical issues in the log scaling below
-        # linear scaling
-        # prevent diving by zero
-
-        min_y[np.where(min_y == self.max_y)] *= 1 - 10 ** -10
-=======
         min_y = self.min_y - (
             self.perc - self.min_y
         )  # Subtract the difference between the percentile and the minimum
@@ -728,7 +672,6 @@
         # prevent diving by zero
 
         min_y[np.where(min_y == self.max_y)] *= 1 - 10**-10
->>>>>>> ee600d29
 
         values = (values - min_y) / (self.max_y - min_y)
         values = np.sqrt(values)
@@ -753,14 +696,6 @@
         -------
         np.ndarray
         """
-<<<<<<< HEAD
-        min_y = self.min_y - (self.perc - self.min_y)  # Subtract the difference between the percentile and the minimum
-        min_y -= constants.VERY_SMALL_NUMBER  # Minimal value to avoid numerical issues in the log scaling below
-        # linear scaling
-        # prevent diving by zero
-
-        min_y[np.where(min_y == self.max_y)] *= 1 - 10 ** -10
-=======
         min_y = self.min_y - (
             self.perc - self.min_y
         )  # Subtract the difference between the percentile and the minimum
@@ -771,7 +706,6 @@
         # prevent diving by zero
 
         min_y[np.where(min_y == self.max_y)] *= 1 - 10**-10
->>>>>>> ee600d29
 
         values = (values - min_y) / (self.max_y - min_y)
 
