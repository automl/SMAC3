--- conflicted
+++ resolved
@@ -1,11 +1,7 @@
 import collections
 from enum import Enum
 import json
-<<<<<<< HEAD
-from typing import List, Dict, Union, Optional, Any, Type, Iterable, cast
-=======
 from typing import List, Dict, Union, Optional, Any, Type, Iterable, cast, Tuple
->>>>>>> ee600d29
 
 import numpy as np
 
@@ -13,7 +9,6 @@
 from smac.tae import StatusType
 from smac.utils.logging import PickableLoggerAdapter
 from smac.utils.multi_objective import normalize_costs
-
 
 
 __author__ = "Marius Lindauer"
@@ -31,15 +26,6 @@
     __slots__ = ()
 
     def __new__(
-<<<<<<< HEAD
-            cls,  # No type annotation because the 1st argument for a namedtuble is always the class type,
-            # see https://docs.python.org/3/reference/datamodel.html#object.__new__
-            config_id: int,
-            instance_id: Optional[str],
-            seed: Optional[int],
-            budget: float = 0.0,
-    ) -> 'RunKey':
-=======
         cls,  # No type annotation because the 1st argument for a namedtuble is always the class type,
         # see https://docs.python.org/3/reference/datamodel.html#object.__new__
         config_id: int,
@@ -47,7 +33,6 @@
         seed: Optional[int],
         budget: float = 0.0,
     ) -> "RunKey":
->>>>>>> ee600d29
         return super().__new__(cls, config_id, instance_id, seed, budget)
 
 
@@ -70,25 +55,6 @@
     __slots__ = ()
 
     def __new__(
-<<<<<<< HEAD
-            cls,  # No type annotation because the 1st argument for a namedtuble is always the class type,
-            # see https://docs.python.org/3/reference/datamodel.html#object.__new__
-            config: Configuration,
-            instance: Optional[str],
-            instance_specific: str,
-            seed: int,
-            cutoff: Optional[float],
-            capped: bool,
-            budget: float = 0.0,
-            # In the context of parallel runs, one will have multiple suppliers of
-            # configurations. source_id is a new mechanism to track what entity launched
-            # this configuration
-            source_id: int = 0,
-    ) -> 'RunInfo':
-        return super().__new__(cls, config, instance, instance_specific, seed,
-                               cutoff, capped, budget, source_id)
-
-=======
         cls,  # No type annotation because the 1st argument for a namedtuble is always the class type,
         # see https://docs.python.org/3/reference/datamodel.html#object.__new__
         config: Configuration,
@@ -114,19 +80,13 @@
             budget,
             source_id,
         )
->>>>>>> ee600d29
-
-
-<<<<<<< HEAD
-InstSeedBudgetKey = collections.namedtuple(
-    'InstSeedBudgetKey', ['instance', 'seed', 'budget'])
-=======
+
+
 InstSeedKey = collections.namedtuple("InstSeedKey", ["instance", "seed"])
 
 InstSeedBudgetKey = collections.namedtuple(
     "InstSeedBudgetKey", ["instance", "seed", "budget"]
 )
->>>>>>> ee600d29
 
 RunValue = collections.namedtuple(
     "RunValue", ["cost", "time", "status", "starttime", "endtime", "additional_info"]
@@ -187,11 +147,7 @@
 
     Parameters
     ----------
-<<<<<<< HEAD
-    overwrite_existing_runs : bool (default=True)
-=======
     overwrite_existing_runs : bool (default=False)
->>>>>>> ee600d29
         If set to ``True`` and a run of a configuration on an instance-budget-seed-pair already exists,
         it is overwritten. Allows to overwrites old results if pairs of algorithm-instance-seed were measured
         multiple times
@@ -210,13 +166,8 @@
     """
 
     def __init__(
-<<<<<<< HEAD
-            self,
-            overwrite_existing_runs: bool = False,
-=======
         self,
         overwrite_existing_runs: bool = False,
->>>>>>> ee600d29
     ) -> None:
         self.logger = PickableLoggerAdapter(
             self.__module__ + "." + self.__class__.__name__
@@ -230,13 +181,9 @@
         # for fast access, we have also an unordered data structure
         # to get all instance seed pairs of a configuration.
         # This does not include capped runs.
-<<<<<<< HEAD
-        self._configid_to_inst_seed_budget = {}  # type: Dict[int, Dict[InstSeedKey, List[float]]]
-=======
         self._configid_to_inst_seed_budget = (
             {}
         )  # type: Dict[int, Dict[InstSeedKey, List[float]]]
->>>>>>> ee600d29
 
         self.config_ids = {}  # type: Dict[Configuration, int]
         self.ids_config = {}  # type: Dict[int, Configuration]
@@ -255,24 +202,6 @@
         self.external = {}  # type: Dict[RunKey, DataOrigin]
 
         self.overwrite_existing_runs = overwrite_existing_runs
-<<<<<<< HEAD
-        self.num_obj = None  # type: Optional[int]
-
-    def add(
-            self,
-            config: Configuration,
-            cost: Union[int, float, list, np.ndarray],
-            time: float,
-            status: StatusType,
-            instance_id: Optional[str] = None,
-            seed: Optional[int] = None,
-            budget: float = 0.0,
-            starttime: float = 0.0,
-            endtime: float = 0.0,
-            additional_info: Optional[Dict] = None,
-            origin: DataOrigin = DataOrigin.INTERNAL,
-            force_update: bool = False,
-=======
         self.num_obj = -1  # type: int
         self.objective_bounds = []  # type: List[Tuple[float, float]]
 
@@ -290,7 +219,6 @@
         additional_info: Optional[Dict] = None,
         origin: DataOrigin = DataOrigin.INTERNAL,
         force_update: bool = False,
->>>>>>> ee600d29
     ) -> None:
         """Adds a data of a new target algorithm (TA) run;
         it will update data if the same key values are used
@@ -347,14 +275,6 @@
         else:
             config_id = cast(int, config_id_tmp)
 
-<<<<<<< HEAD
-        if self.num_obj is None:
-            self.num_obj = np.size(cost)
-        else:
-            if np.size(cost) != self.num_obj:
-                raise ValueError(f'Cost is not of the same length ({np.size(cost)}) as the number '
-                                 f'of objectives ({self.num_obj})')
-=======
         if self.num_obj == -1:
             self.num_obj = np.size(cost)
         else:
@@ -363,27 +283,12 @@
                     f"Cost is not of the same length ({np.size(cost)}) as the number "
                     f"of objectives ({self.num_obj})"
                 )
->>>>>>> ee600d29
 
         k = RunKey(config_id, instance_id, seed, budget)
         v = RunValue(cost.tolist(), time, status, starttime, endtime, additional_info)
 
         # Construct keys and values for the data dictionary
         for key, value in (
-<<<<<<< HEAD
-                ('config', config.get_dictionary()),
-                ('config_id', config_id),
-                ('instance_id', instance_id),
-                ('seed', seed),
-                ('budget', budget),
-                ('cost', cost.tolist()),
-                ('time', time),
-                ('status', status),
-                ('starttime', starttime),
-                ('endtime', endtime),
-                ('additional_info', additional_info),
-                ('origin', config.origin),
-=======
             ("config", config.get_dictionary()),
             ("config_id", config_id),
             ("instance_id", instance_id),
@@ -396,7 +301,6 @@
             ("endtime", endtime),
             ("additional_info", additional_info),
             ("origin", config.origin),
->>>>>>> ee600d29
         ):
             self._check_json_serializable(key, value, EnumEncoder, k, v)
 
@@ -416,21 +320,12 @@
             self._add(k, v, status, origin)
 
     def _check_json_serializable(
-<<<<<<< HEAD
-            self,
-            key: str,
-            obj: Any,
-            encoder: Type[json.JSONEncoder],
-            runkey: RunKey,
-            runvalue: RunValue
-=======
         self,
         key: str,
         obj: Any,
         encoder: Type[json.JSONEncoder],
         runkey: RunKey,
         runvalue: RunValue,
->>>>>>> ee600d29
     ) -> None:
         try:
             json.dumps(obj, cls=encoder)
@@ -441,10 +336,6 @@
                 % (key, str(obj), type(obj), runkey, runvalue)
             ) from e
 
-<<<<<<< HEAD
-    def _add(self, k: RunKey, v: RunValue, status: StatusType,
-             origin: DataOrigin) -> None:
-=======
     def _update_objective_bounds(self) -> None:
         """Update the objective bounds based on the data in the runhistory."""
         all_costs = []
@@ -470,7 +361,6 @@
     def _add(
         self, k: RunKey, v: RunValue, status: StatusType, origin: DataOrigin
     ) -> None:
->>>>>>> ee600d29
         """
         Actual function to add new entry to data structures.
         """
@@ -544,13 +434,9 @@
             config, all_inst_seed_budgets
         )
 
-<<<<<<< HEAD
-    def incremental_update_cost(self, config: Configuration, cost: Union[np.ndarray, list, float, int]) -> None:
-=======
     def incremental_update_cost(
         self, config: Configuration, cost: Union[np.ndarray, list, float, int]
     ) -> None:
->>>>>>> ee600d29
         """Incrementally updates the performance of a configuration by using a
         moving average;
 
@@ -564,14 +450,10 @@
 
         config_id = self.config_ids[config]
         n_runs = self.num_runs_per_config.get(config_id, 0)
-<<<<<<< HEAD
-        old_cost = self._cost_per_config.get(config_id, np.zeros(self.num_obj).squeeze())
-=======
         old_cost = self._cost_per_config.get(config_id, 0.0)
 
         if self.num_obj > 1:
             cost = self.average_cost(config)
->>>>>>> ee600d29
 
         self._cost_per_config[config_id] = ((old_cost * n_runs) + cost) / (n_runs + 1)
 
@@ -592,17 +474,14 @@
             Computed cost for configuration
         """
         config_id = self.config_ids.get(config)
-        return self._cost_per_config.get(config_id,                                # type: ignore[arg-type] # noqa F821
-                                         np.full(self.num_obj, np.nan).squeeze())  # type: ignore[arg-type] # noqa F821
-
-<<<<<<< HEAD
-    def get_runs_for_config(self,
-                            config: Configuration, only_max_observed_budget: bool) -> List[InstSeedBudgetKey]:
-=======
+        return self._cost_per_config.get(
+            config_id,  # type: ignore[arg-type] # noqa F821
+            np.full(self.num_obj, np.nan).squeeze(),
+        )  # type: ignore[arg-type] # noqa F821
+
     def get_runs_for_config(
         self, config: Configuration, only_max_observed_budget: bool
     ) -> List[InstSeedBudgetKey]:
->>>>>>> ee600d29
         """Return all runs (instance seed pairs) for a configuration.
 
         Note
@@ -645,13 +524,8 @@
         return list(self.config_ids.keys())
 
     def get_all_configs_per_budget(
-<<<<<<< HEAD
-            self,
-            budget_subset: Optional[List] = None,
-=======
         self,
         budget_subset: Optional[List] = None,
->>>>>>> ee600d29
     ) -> List[Configuration]:
         """
         Return all configs in this RunHistory object that have been run on one of these budgets
@@ -687,8 +561,10 @@
             Computed cost for configuration
         """
         config_id = self.config_ids.get(config)
-        return self._min_cost_per_config.get(config_id,  # type: ignore[arg-type] # noqa F821
-                                             np.full(self.num_obj, np.nan).squeeze())  # type: ignore[arg-type] # noqa F821
+        return self._min_cost_per_config.get(
+            config_id,  # type: ignore[arg-type] # noqa F821
+            np.full(self.num_obj, np.nan).squeeze(),
+        )  # type: ignore[arg-type] # noqa F821
 
     def empty(self) -> bool:
         """Check whether or not the RunHistory is empty.
@@ -715,15 +591,6 @@
             Whether to save external data in the runhistory file.
         """
 
-<<<<<<< HEAD
-        data = [([int(k.config_id),
-                  str(k.instance_id) if k.instance_id is not None else None,
-                  int(k.seed),
-                  float(k.budget) if k[3] is not None else 0],
-                 [v.cost, v.time, v.status, v.starttime, v.endtime, v.additional_info])
-                for k, v in self.data.items()
-                if save_external or self.external[k] == DataOrigin.INTERNAL]
-=======
         data = [
             (
                 [
@@ -737,7 +604,6 @@
             for k, v in self.data.items()
             if save_external or self.external[k] == DataOrigin.INTERNAL
         ]
->>>>>>> ee600d29
         config_ids_to_serialize = set([entry[0][0] for entry in data])
         configs = {
             id_: conf.get_dictionary()
@@ -797,11 +663,7 @@
         # important to use add method to use all data structure correctly
         for k, v in all_data["data"]:
             # Set num_obj first
-<<<<<<< HEAD
-            if self.num_obj is None:
-=======
             if self.num_obj == -1:
->>>>>>> ee600d29
                 if isinstance(v[0], float) or isinstance(v[0], int):
                     self.num_obj = 1
                 else:
@@ -812,18 +674,6 @@
             else:
                 cost = np.asarray(list(map(float, v[0])))
 
-<<<<<<< HEAD
-            self.add(config=self.ids_config[int(k[0])],
-                     cost=cost,
-                     time=float(v[1]),
-                     status=StatusType(v[2]),
-                     instance_id=k[1],
-                     seed=int(k[2]),
-                     budget=float(k[3]) if len(k) == 4 else 0,
-                     starttime=v[3],
-                     endtime=v[4],
-                     additional_info=v[5])
-=======
             self.add(
                 config=self.ids_config[int(k[0])],
                 cost=cost,
@@ -836,13 +686,12 @@
                 endtime=v[4],
                 additional_info=v[5],
             )
->>>>>>> ee600d29
 
     def update_from_json(
-            self,
-            fn: str,
-            cs: ConfigurationSpace,
-            origin: DataOrigin = DataOrigin.EXTERNAL_SAME_INSTANCES,
+        self,
+        fn: str,
+        cs: ConfigurationSpace,
+        origin: DataOrigin = DataOrigin.EXTERNAL_SAME_INSTANCES,
     ) -> None:
         """Update the current runhistory by adding new runs from a json file.
 
@@ -860,15 +709,9 @@
         self.update(runhistory=new_runhistory, origin=origin)
 
     def update(
-<<<<<<< HEAD
-            self,
-            runhistory: 'RunHistory',
-            origin: DataOrigin = DataOrigin.EXTERNAL_SAME_INSTANCES,
-=======
         self,
         runhistory: "RunHistory",
         origin: DataOrigin = DataOrigin.EXTERNAL_SAME_INSTANCES,
->>>>>>> ee600d29
     ) -> None:
         """Update the current runhistory by adding new runs from a RunHistory.
 
@@ -905,15 +748,9 @@
             )
 
     def _cost(
-<<<<<<< HEAD
-            self,
-            config: Configuration,
-            instance_seed_budget_keys: Optional[Iterable[InstSeedBudgetKey]] = None,
-=======
         self,
         config: Configuration,
         instance_seed_budget_keys: Optional[Iterable[InstSeedBudgetKey]] = None,
->>>>>>> ee600d29
     ) -> List[np.ndarray]:
         """Return array of all costs for the given config for further calculations.
 
@@ -948,17 +785,10 @@
         return costs
 
     def average_cost(
-<<<<<<< HEAD
-            self,
-            config: Configuration,
-            instance_seed_budget_keys: Optional[Iterable[InstSeedBudgetKey]] = None,
-    ) -> Union[float, np.ndarray]:
-=======
         self,
         config: Configuration,
         instance_seed_budget_keys: Optional[Iterable[InstSeedBudgetKey]] = None,
     ) -> float:
->>>>>>> ee600d29
         """Return the average cost of a configuration.
 
         This is the mean of costs of all instance-seed pairs.
@@ -979,32 +809,19 @@
 
         costs = self._cost(config, instance_seed_budget_keys)
         if costs:
-<<<<<<< HEAD
-            costs = np.mean(costs, axis=0).squeeze()
-        else:
-            costs = np.full(self.num_obj, np.nan).squeeze()
-=======
             if self.num_obj > 1:
                 # Normalize costs
                 costs = normalize_costs(costs, self.objective_bounds)
 
             return float(np.mean(costs))
->>>>>>> ee600d29
 
         return costs
 
     def sum_cost(
-<<<<<<< HEAD
-            self,
-            config: Configuration,
-            instance_seed_budget_keys: Optional[Iterable[InstSeedBudgetKey]] = None,
-    ) -> Union[float, np.ndarray]:
-=======
         self,
         config: Configuration,
         instance_seed_budget_keys: Optional[Iterable[InstSeedBudgetKey]] = None,
     ) -> float:
->>>>>>> ee600d29
         """Return the sum of costs of a configuration.
 
         This is the sum of costs of all instance-seed pairs.
@@ -1023,15 +840,6 @@
             Sum of costs of config
         """
 
-<<<<<<< HEAD
-        return np.sum(self._cost(config, instance_seed_budget_keys), axis=0).squeeze()
-
-    def min_cost(
-            self,
-            config: Configuration,
-            instance_seed_budget_keys: Optional[Iterable[InstSeedBudgetKey]] = None,
-    ) -> Union[float, np.ndarray]:
-=======
         costs = self._cost(config, instance_seed_budget_keys)
         if costs:
             if self.num_obj > 1:
@@ -1048,7 +856,6 @@
         config: Configuration,
         instance_seed_budget_keys: Optional[Iterable[InstSeedBudgetKey]] = None,
     ) -> float:
->>>>>>> ee600d29
         """Return the minimum cost of a configuration
 
         This is the minimum cost of all instance-seed pairs.
@@ -1069,18 +876,12 @@
         """
         costs = self._cost(config, instance_seed_budget_keys)
         if costs:
-<<<<<<< HEAD
-            costs = np.min(costs, axis=0).squeeze()
-        else:
-            costs = np.full(self.num_obj, np.nan).squeeze()
-=======
             if self.num_obj > 1:
                 # Normalize costs
                 costs = normalize_costs(costs, self.objective_bounds)
                 costs = np.mean(costs, axis=1)
 
             return float(np.min(costs))
->>>>>>> ee600d29
 
         return costs
 
@@ -1122,15 +923,10 @@
                 )
                 self.num_runs_per_config[config_id] = len(inst_seed_budgets)
 
-<<<<<<< HEAD
-    def get_instance_costs_for_config(self, config: Configuration) -> Dict[str, List[float]]:
-        """ Returns the average cost per instance (across seeds) for a configuration
-=======
     def get_instance_costs_for_config(
         self, config: Configuration
     ) -> Dict[str, List[float]]:
         """Returns the average cost per instance (across seeds) for a configuration
->>>>>>> ee600d29
 
         If the runhistory contains budgets, only the highest budget for a configuration is returned.
 
