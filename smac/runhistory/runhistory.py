from __future__ import annotations

from typing import Any, Iterable, Iterator, Mapping, cast

import json
from collections import OrderedDict
from pathlib import Path

import numpy as np
from ConfigSpace import Configuration, ConfigurationSpace

from smac.constants import MAXINT
from smac.multi_objective.abstract_multi_objective_algorithm import (
    AbstractMultiObjectiveAlgorithm,
)
from smac.runhistory.dataclasses import (
    InstanceSeedBudgetKey,
    InstanceSeedKey,
    TrialInfo,
    TrialKey,
    TrialValue,
)
from smac.runhistory.enumerations import StatusType
from smac.utils.configspace import get_config_hash
from smac.utils.logging import get_logger
from smac.utils.multi_objective import normalize_costs

__copyright__ = "Copyright 2022, automl.org"
__license__ = "3-clause BSD"

logger = get_logger(__name__)


class RunHistory(Mapping[TrialKey, TrialValue]):
    """Container for the target function run information.

    Most importantly, the runhistory contains an efficient mapping from each evaluated configuration to the
    empirical cost observed on either the full instance set or a subset. The cost is the average over all
    observed costs for one configuration:

    * If using budgets for a single instance, only the cost on the highest observed budget is returned.
    * If using instances as the budget, the average cost over all evaluated instances is returned.
    * Theoretically, the runhistory object can handle instances and budgets at the same time. This is
      neither used nor tested.

    Note
    ----
    Guaranteed to be picklable.

    Parameters
    ----------
    multi_objective_algorithm : AbstractMultiObjectiveAlgorithm | None, defaults to None
        The multi-objective algorithm is required to scalarize the costs in case of multi-objective.
    overwrite_existing_trials : bool, defaults to false
        Overwrites a trial (combination of configuration, instance, budget and seed) if it already exists.
    """

    def __init__(
        self,
        multi_objective_algorithm: AbstractMultiObjectiveAlgorithm | None = None,
        overwrite_existing_trials: bool = False,
    ) -> None:
        self._multi_objective_algorithm = multi_objective_algorithm
        self._overwrite_existing_trials = overwrite_existing_trials
        self.reset()

    @property
    def submitted(self) -> int:
        """Returns how many trials have been submitted."""
        return self._submitted

    @property
    def finished(self) -> int:
        """Returns how many trials have been finished."""
        return self._finished

    @property
    def running(self) -> int:
        """Returns how many trials are still running."""
        return self._running

    @property
    def multi_objective_algorithm(self) -> AbstractMultiObjectiveAlgorithm | None:
        """The multi-objective algorithm required to scaralize the costs in case of multi-objective."""
        return self._multi_objective_algorithm

    @multi_objective_algorithm.setter
    def multi_objective_algorithm(self, value: AbstractMultiObjectiveAlgorithm) -> None:
        """We want to have the option to change the multi objective algorithm."""
        self._multi_objective_algorithm = value

    @property
    def ids_config(self) -> dict[int, Configuration]:
        """Mapping from config id to configuration."""
        return self._ids_config

    @property
    def config_ids(self) -> dict[Configuration, int]:
        """Mapping from configuration to config id."""
        return self._config_ids

    @property
    def objective_bounds(self) -> list[tuple[float, float]]:
        """Returns the lower and upper bound of each objective."""
        return self._objective_bounds

    def reset(self) -> None:
        """Resets this runhistory to its default state."""
        # By having the data in a deterministic order we can do useful tests when we
        # serialize the data and can assume it is still in the same order as it was added.
        self._data: dict[TrialKey, TrialValue] = OrderedDict()

        # Keep track of trials
        self._submitted = 0
        self._finished = 0
        self._running = 0

        # For fast access, we have also an unordered data structure to get all instance
        # seed pairs of a configuration.
        self._config_id_to_isk_to_budget: dict[int, dict[InstanceSeedKey, list[float | None]]] = {}
        self._running_trials: list[TrialInfo] = []

        self._config_ids: dict[Configuration, int] = {}
        self._ids_config: dict[int, Configuration] = {}
        self._n_id = 0

        # Stores cost for each configuration ID
        self._cost_per_config: dict[int, float | list[float]] = {}
        # Stores min cost across all budgets for each configuration ID
        self._min_cost_per_config: dict[int, float | list[float]] = {}
        # Maps the configuration ID to the number of runs for that configuration
        # and is necessary for computing the moving average.
        self._num_trials_per_config: dict[int, int] = {}

        # Store whether a datapoint is "external", which means it was read from
        # a JSON file. Can be chosen to not be written to disk.
        self._n_objectives: int = -1
        self._objective_bounds: list[tuple[float, float]] = []

    def __contains__(self, k: object) -> bool:
        """Dictionary semantics for `k in runhistory`."""
        return k in self._data

    def __getitem__(self, k: TrialKey) -> TrialValue:
        """Dictionary semantics for `v = runhistory[k]`."""
        return self._data[k]

    def __iter__(self) -> Iterator[TrialKey]:
        """Dictionary semantics for `for k in runhistory.keys()`."""
        return iter(self._data.keys())

    def __len__(self) -> int:
        """Enables the `len(runhistory)`"""
        return len(self._data)

    def __eq__(self, other: Any) -> bool:
        """Enables to check equality of runhistory if the run is continued."""
        return self._data == other._data

    def empty(self) -> bool:
        """Check whether the RunHistory is empty.

        Returns
        -------
        emptiness: bool
            True if trials have been added to the RunHistory.
        """
        return len(self._data) == 0

    def add(
        self,
        config: Configuration,
        cost: int | float | list[int | float],
        time: float = 0.0,
        status: StatusType = StatusType.SUCCESS,
        instance: str | None = None,
        seed: int | None = None,
        budget: float | None = None,
        starttime: float = 0.0,
        endtime: float = 0.0,
        additional_info: dict[str, Any] = {},
        force_update: bool = False,
    ) -> None:
        """Adds a new trial to the RunHistory.

        Parameters
        ----------
        config : Configuration
        cost : int | float | list[int | float]
            Cost of the evaluated trial. Might be a list in case of multi-objective.
        time : float
            How much time was needed to evaluate the trial.
        status : StatusType, defaults to StatusType.SUCCESS
            The status of the trial.
        instance : str | None, defaults to none
        seed : int | None, defaults to none
        budget : float | None, defaults to none
        starttime : float, defaults to 0.0
        endtime : float, defaults to 0.0
        additional_info : dict[str, Any], defaults to {}
        force_update : bool, defaults to false
            Overwrites a previous trial if the trial already exists.
        """
        if config is None:
            raise TypeError("Configuration must not be None.")
        elif not isinstance(config, Configuration):
            raise TypeError("Configuration is not of type Configuration, but %s." % type(config))

        # Squeeze is important to reduce arrays with one element
        # to scalars.
        cost_array = np.asarray(cost).squeeze()
        n_objectives = np.size(cost_array)

        # Get the config id
        config_id = self._config_ids.get(config)

        if config_id is None:
            self._n_id += 1
            self._config_ids[config] = self._n_id
            self._ids_config[self._n_id] = config

            config_id = self._n_id

        if status != StatusType.RUNNING:
            if self._n_objectives == -1:
                self._n_objectives = n_objectives
            elif self._n_objectives != n_objectives:
                raise ValueError(
                    f"Cost is not of the same length ({n_objectives}) as the number of "
                    f"objectives ({self._n_objectives})."
                )

            # Let's always work with floats; Makes it easier to deal with later on
            # array.tolist(), it returns a scalar if the array has one element.
            c = cost_array.tolist()
            if self._n_objectives == 1:
                c = float(c)
            else:
                c = [float(i) for i in c]
        else:
            c = cost_array.tolist()

        if budget is not None:
            # Just to make sure we really add a float
            budget = float(budget)

        k = TrialKey(config_id=config_id, instance=instance, seed=seed, budget=budget)
        v = TrialValue(
            cost=c,
            time=time,
            status=status,
            starttime=starttime,
            endtime=endtime,
            additional_info=additional_info,
        )

        # Construct keys and values for the data dictionary
        for key, value in (
            ("config", config.get_dictionary()),
            ("config_id", config_id),
            ("instance", instance),
            ("seed", seed),
            ("budget", budget),
            ("cost", c),
            ("time", time),
            ("status", status),
            ("starttime", starttime),
            ("endtime", endtime),
            ("additional_info", additional_info),
            ("origin", config.origin),
        ):
            self._check_json_serializable(key, value, k, v)

        # Each trial_key is supposed to be used only once. Repeated tries to add
        # the same trial_key will be ignored silently if not capped.
        previous_k = self._data.get(k)
        if self._overwrite_existing_trials or force_update or previous_k is None:
            # Update stati
            if previous_k is None:
                if status == StatusType.RUNNING:
                    self._running += 1
                else:
                    self._finished += 1

                self._submitted += 1
            else:
                if previous_k.status == StatusType.RUNNING and status != StatusType.RUNNING:
                    self._running -= 1
                    self._finished += 1

            self._add(k, v, status)
        else:
            logger.info("Entry was not added to the runhistory because existing trials will not be overwritten.")

    def add_trial(self, info: TrialInfo, value: TrialValue) -> None:
        """Adds a trial to the runhistory.

        Parameters
        ----------
        trial : TrialInfo
            The ``TrialInfo`` object of the running trial.
        """
        self.add(
            config=info.config,
            cost=value.cost,
            time=value.time,
            status=value.status,
            instance=info.instance,
            seed=info.seed,
            budget=info.budget,
            starttime=value.starttime,
            endtime=value.endtime,
            additional_info=value.additional_info,
        )

    def add_running_trial(self, trial: TrialInfo) -> None:
        """Adds a running trial to the runhistory.

        Parameters
        ----------
        trial : TrialInfo
            The ``TrialInfo`` object of the running trial.
        """
        self.add(
            config=trial.config,
            cost=float(MAXINT),
            time=0.0,
            status=StatusType.RUNNING,
            instance=trial.instance,
            seed=trial.seed,
            budget=trial.budget,
        )

    def update_cost(self, config: Configuration) -> None:
        """Stores the performance of a configuration across the instances in `self._cost_per_config`
        and also updates `self._num_trials_per_config`.

        Parameters
        ----------
        config: Configuration
            configuration to update cost based on all trials in runhistory
        """
        config_id = self._config_ids[config]

        # Removing duplicates while keeping the order
        inst_seed_budgets = list(
            dict.fromkeys(self.get_instance_seed_budget_keys(config, highest_observed_budget_only=True))
        )
        self._cost_per_config[config_id] = self.average_cost(config, inst_seed_budgets)
        self._num_trials_per_config[config_id] = len(inst_seed_budgets)

        all_isb = list(dict.fromkeys(self.get_instance_seed_budget_keys(config, highest_observed_budget_only=False)))
        self._min_cost_per_config[config_id] = self.min_cost(config, all_isb)

    def incremental_update_cost(self, config: Configuration, cost: float | list[float]) -> None:
        """Incrementally updates the performance of a configuration by using a moving average.

        Parameters
        ----------
        config: Configuration
            configuration to update cost based on all trials in runhistory
        cost: float
            cost of new run of config
        """
        config_id = self._config_ids[config]
        n_trials = self._num_trials_per_config.get(config_id, 0)

        if self._n_objectives > 1:
            costs = np.array(cost)
            old_costs = self._cost_per_config.get(config_id, np.array([0.0 for _ in range(self._n_objectives)]))
            old_costs = np.array(old_costs)

            new_costs = ((old_costs * n_trials) + costs) / (n_trials + 1)
            self._cost_per_config[config_id] = new_costs.tolist()
        else:
            old_cost = self._cost_per_config.get(config_id, 0.0)

            assert isinstance(cost, float)
            assert isinstance(old_cost, float)
            self._cost_per_config[config_id] = ((old_cost * n_trials) + cost) / (n_trials + 1)

        self._num_trials_per_config[config_id] = n_trials + 1

    def get_cost(self, config: Configuration) -> float:
        """Returns empirical cost for a configuration. See the class docstring for how the costs are
        computed. The costs are not re-computed, but are read from cache.

        Parameters
        ----------
        config: Configuration

        Returns
        -------
        cost: float
            Computed cost for configuration
        """
        config_id = self._config_ids.get(config)

        # Cost is always a single value (Single objective) or a list of values (Multi-objective)
        # For example, _cost_per_config always holds the value on the highest budget
        cost = self._cost_per_config.get(config_id, np.nan)  # type: ignore[arg-type] # noqa F821

        if self._n_objectives > 1:
            assert isinstance(cost, list)
            assert self.multi_objective_algorithm is not None

            # We have to normalize the costs here
            costs = normalize_costs(cost, self._objective_bounds)

            # After normalization, we get the weighted average
            return self.multi_objective_algorithm(costs)

        assert isinstance(cost, float)
        return float(cost)

    def get_min_cost(self, config: Configuration) -> float:
        """Returns the lowest empirical cost for a configuration across all trials.

        See the class docstring for how the costs are computed. The costs are not re-computed
        but are read from cache.

        Parameters
        ----------
        config : Configuration

        Returns
        -------
        min_cost: float
            Computed cost for configuration
        """
        config_id = self._config_ids.get(config)
        cost = self._min_cost_per_config.get(config_id, np.nan)  # type: ignore

        if self._n_objectives > 1:
            assert type(cost) == list
            assert self.multi_objective_algorithm is not None

            costs = normalize_costs(cost, self._objective_bounds)

            # Note: We have to mean here because we already got the min cost
            return self.multi_objective_algorithm(costs)

        assert type(cost) == float
        return float(cost)

    def average_cost(
        self,
        config: Configuration,
        instance_seed_budget_keys: list[InstanceSeedBudgetKey] | None = None,
        normalize: bool = False,
    ) -> float | list[float]:
        """Return the average cost of a configuration. This is the mean of costs of all instance-
        seed pairs.

        Parameters
        ----------
        config : Configuration
            Configuration to calculate objective for.
        instance_seed_budget_keys : list, optional (default=None)
            List of tuples of instance-seeds-budget keys. If None, the runhistory is
            queried for all trials of the given configuration.
        normalize : bool, optional (default=False)
            Normalizes the costs wrt. objective bounds in the multi-objective setting.
            Only a float is returned if normalize is True. Warning: The value can change
            over time because the objective bounds are changing. Also, the objective weights are
            incorporated.

        Returns
        -------
        Cost: float | list[float]
            Average cost. In case of multiple objectives, the mean of each objective is returned.
        """
        costs = self._cost(config, instance_seed_budget_keys)
        if costs:
            if self._n_objectives > 1:
                # Each objective is averaged separately
                # [[100, 200], [0, 0]] -> [50, 100]
                averaged_costs = np.mean(costs, axis=0).tolist()

                if normalize:
                    assert self.multi_objective_algorithm is not None
                    normalized_costs = normalize_costs(averaged_costs, self._objective_bounds)

                    return self.multi_objective_algorithm(normalized_costs)
                else:
                    return averaged_costs

            return float(np.mean(costs))

        return np.nan

    def sum_cost(
        self,
        config: Configuration,
        instance_seed_budget_keys: list[InstanceSeedBudgetKey] | None = None,
        normalize: bool = False,
    ) -> float | list[float]:
        """Return the sum of costs of a configuration. This is the sum of costs of all instance-seed
        pairs.

        Parameters
        ----------
        config : Configuration
            Configuration to calculate objective for.
        instance_seed_budget_keys : list, optional (default=None)
            List of tuples of instance-seeds-budget keys. If None, the runhistory is
            queried for all trials of the given configuration.
        normalize : bool, optional (default=False)
            Normalizes the costs wrt objective bounds in the multi-objective setting.
            Only a float is returned if normalize is True. Warning: The value can change
            over time because the objective bounds are changing. Also, the objective weights are
            incorporated.

        Returns
        -------
        sum_cost: float | list[float]
            Sum of costs of config. In case of multiple objectives, the costs are summed up for each
            objective individually.
        """
        costs = self._cost(config, instance_seed_budget_keys)
        if costs:
            if self._n_objectives > 1:
                # Each objective is summed separately
                # [[100, 200], [20, 10]] -> [120, 210]
                summed_costs = np.sum(costs, axis=0).tolist()

                if normalize:
                    assert self.multi_objective_algorithm is not None
                    normalized_costs = normalize_costs(summed_costs, self._objective_bounds)

                    return self.multi_objective_algorithm(normalized_costs)
                else:
                    return summed_costs

        return float(np.sum(costs))

    def min_cost(
        self,
        config: Configuration,
        instance_seed_budget_keys: list[InstanceSeedBudgetKey] | None = None,
        normalize: bool = False,
    ) -> float | list[float]:
        """Return the minimum cost of a configuration. This is the minimum cost of all instance-seed
         pairs.

        Warning
        -------
        In the case of multi-fidelity, the minimum cost per objectives is returned.

        Parameters
        ----------
        config : Configuration
            Configuration to calculate objective for.
        instance_seed_budget_keys : list, optional (default=None)
            List of tuples of instance-seeds-budget keys. If None, the runhistory is
            queried for all trials of the given configuration.
        normalize : bool, optional (default=False)
            Normalizes the costs wrt objective bounds in the multi-objective setting.
            Only a float is returned if normalize is True. Warning: The value can change
            over time because the objective bounds are changing. Also, the objective weights are
            incorporated.

        Returns
        -------
        min_cost: float | list[float]
            Minimum cost of the config. In case of multi-objective, the minimum cost per objective
            is returned.
        """
        costs = self._cost(config, instance_seed_budget_keys)
        if costs:
            if self._n_objectives > 1:
                # Each objective is viewed separately
                # [[100, 200], [20, 500]] -> [20, 200]
                min_costs = np.min(costs, axis=0).tolist()

                if normalize:
                    assert self.multi_objective_algorithm is not None
                    normalized_costs = normalize_costs(min_costs, self._objective_bounds)

                    return self.multi_objective_algorithm(normalized_costs)
                else:
                    return min_costs

            return float(np.min(costs))

        return np.nan

    def get_config(self, config_id: int) -> Configuration:
        """Returns the configuration from the configuration id."""
        return self._ids_config[config_id]

    def get_config_id(self, config: Configuration) -> int:
        """Returns the configuration id from a configuration."""
        return self._config_ids[config]

    def get_configs(self, sort_by: str | None = None) -> list[Configuration]:
        """Return all configurations in this RunHistory object.

        Parameters
        ----------
        sort_by : str | None, defaults to None
            Sort the configs by ``cost`` (lowest cost first) or ``num_trials`` (config with lowest number of trials
            first).

        Returns
        -------
        configurations : list
            All configurations in the runhistory.
        """
        configs = list(self._config_ids.keys())

        if sort_by == "cost":
            return sorted(configs, key=lambda config: self._cost_per_config[self._config_ids[config]])
        elif sort_by == "num_trials":
            return sorted(configs, key=lambda config: len(self.get_trials(config)))
        elif sort_by is None:
            return configs
        else:
            raise ValueError(f"Unknown sort_by value: {sort_by}.")

    def get_configs_per_budget(
        self,
        budget_subset: list[float | int | None] | None = None,
    ) -> list[Configuration]:
        """Return all configs in this runhistory that have been run on one of these budgets.

        Parameters
        ----------
        budget_subset: list[float | int | None] | None, defaults to None

        Returns
        -------
        configurations : list
            List of configurations that have been run on the budgets in ``budget_subset``.
        """
        if budget_subset is None:
            return self.get_configs()

        configs = []
        for key in self._data.keys():
            if key.budget in budget_subset:
                configs.append(self._ids_config[key.config_id])

        return configs

    def get_running_configs(self) -> list[Configuration]:
        """Returns all configurations which have at least one running trial.

        Returns
        -------
        list[Configuration]
            List of configurations, all of which have at least one running trial.
        """
        configs = []
        for trial in self._running_trials:
            if trial.config not in configs:
                configs.append(trial.config)

        return configs

    def get_trials(
        self,
        config: Configuration,
        highest_observed_budget_only: bool = True,
    ) -> list[TrialInfo]:
        """Returns all trials for a configuration.

        Warning
        -------
        Does not return running trials. Please use ``get_running_trials`` to receive running trials.

        Parameters
        ----------
        config : Configuration
        highest_observed_budget_only : bool
            Select only the highest observed budget run for this configuration.
<<<<<<< HEAD
=======
            Meaning on multiple executions of the same instance-seed pair for a
            a given configuration, only the highest observed budget is returned.
>>>>>>> 9f3ba23c

        Returns
        -------
        trials : list[InstanceSeedBudgetKey]
            List of trials for the passed configuration.
        """
        config_id = self._config_ids.get(config)
        trials = {}
        if config_id in self._config_id_to_isk_to_budget:
            trials = self._config_id_to_isk_to_budget[config_id].copy()

        # Select only the max budget run if specified
        if highest_observed_budget_only:
            for k, v in trials.items():
                if None in v:
                    trials[k] = [None]
                else:
                    trials[k] = [max([v_ for v_ in v if v_ is not None])]

        return [TrialInfo(config, k.instance, k.seed, budget) for k, v in trials.items() for budget in v]

    def get_running_trials(self, config: Configuration | None = None) -> list[TrialInfo]:
        """Returns all running trials for the passed configuration.

        Parameters
        ----------
        config : Configuration | None, defaults to None
            Return only running trials from the passed configuration. If None, all configs are
            considered.

        Returns
        -------
        trials : list[TrialInfo]
            List of trials, all of which are still running.
        """
        # Always work on copies
        if config is None:
            return [trial for trial in self._running_trials]
        else:
            return [trial for trial in self._running_trials if trial.config == config]

    def get_instance_seed_budget_keys(
        self,
        config: Configuration,
        highest_observed_budget_only: bool = True,
    ) -> list[InstanceSeedBudgetKey]:
        """
        Uses ``get_trials`` to return a list of instance-seed-budget keys.

        Warning
        -------
        Does not return running instances.

        Parameters
        ----------
        config : Configuration
        highest_observed_budget_only : bool, defaults to True
            Select only the highest observed budget run for this configuration.

        Returns
        -------
        list[InstanceSeedBudgetKey]
        """
        trials = self.get_trials(config, highest_observed_budget_only)

        # Convert to instance-seed-budget key
        return [InstanceSeedBudgetKey(t.instance, t.seed, t.budget) for t in trials]

    def save(self, filename: str | Path = "runhistory.json") -> None:
        """Saves RunHistory to disk.

        Parameters
        ----------
        filename : str | Path, defaults to "runhistory.json"
        """
        data = []
        for k, v in self._data.items():
            data += [
                (
                    int(k.config_id),
                    str(k.instance) if k.instance is not None else None,
                    int(k.seed) if k.seed is not None else None,
                    float(k.budget) if k.budget is not None else None,
                    v.cost,
                    v.time,
                    v.status,
                    v.starttime,
                    v.endtime,
                    v.additional_info,
                )
            ]

        config_ids_to_serialize = set([entry[0] for entry in data])
        configs = {}
        config_origins = {}
        for id_, config in self._ids_config.items():
            if id_ in config_ids_to_serialize:
                configs[id_] = config.get_dictionary()

            config_origins[id_] = config.origin

        if isinstance(filename, str):
            filename = Path(filename)

        assert str(filename).endswith(".json")
        filename.parent.mkdir(parents=True, exist_ok=True)

        with open(filename, "w") as fp:
            assert self._running == len(self._running_trials)
            json.dump(
                {
                    "stats": {"submitted": self._submitted, "finished": self._finished, "running": self._running},
                    "data": data,
                    "configs": configs,
                    "config_origins": config_origins,
                },
                fp,
                indent=2,
            )

    def load(self, filename: str | Path, configspace: ConfigurationSpace) -> None:
        """Loads the runhistory from disk.

        Warning
        -------
        Overwrites the current runhistory.

        Parameters
        ----------
        filename : str | Path
        configspace : ConfigSpace
        """
        if isinstance(filename, str):
            filename = Path(filename)

        # We reset the RunHistory first to avoid any inconsistencies
        self.reset()

        try:
            with open(filename) as fp:
                data = json.load(fp)
        except Exception as e:
            logger.warning(
                f"Encountered exception {e} while reading RunHistory from {filename}. Not adding any trials!"
            )
            return

        config_origins = data.get("config_origins", {})

        self._ids_config = {}
        for id_, values in data["configs"].items():
            self._ids_config[int(id_)] = Configuration(
                configspace,
                values=values,
                origin=config_origins.get(id_, None),
            )

        self._config_ids = {config: id_ for id_, config in self._ids_config.items()}
        self._n_id = len(self._config_ids)

        # Important to use add method to use all data structure correctly
        for entry in data["data"]:
            # Set n_objectives first
            if self._n_objectives == -1:
                if isinstance(entry[4], float) or isinstance(entry[4], int):
                    self._n_objectives = 1
                else:
                    self._n_objectives = len(entry[4])

            cost: list[float] | float
            if self._n_objectives == 1:
                cost = float(entry[4])
            else:
                cost = [float(x) for x in entry[4]]

            self.add(
                config=self._ids_config[int(entry[0])],
                cost=cost,
                time=float(entry[5]),
                status=StatusType(entry[6]),
                instance=entry[1],
                seed=entry[2],
                budget=entry[3],
                starttime=entry[7],
                endtime=entry[8],
                additional_info=entry[9],
            )

        # Although adding trials should give us the same stats, the trajectory might be different
        # because of the running status and/or overwriting trials
        # Therefore, we just overwrite them
        self._submitted = data["stats"]["submitted"]
        self._finished = data["stats"]["finished"]
        self._running = data["stats"]["running"]

    def update_from_json(
        self,
        filename: str,
        configspace: ConfigurationSpace,
    ) -> None:
        """Updates the current RunHistory by adding new trials from a json file.

        Parameters
        ----------
        filename : str
            File name to load from.
        configspace : ConfigurationSpace
        """
        new_runhistory = RunHistory()
        new_runhistory.load(filename, configspace)
        self.update(runhistory=new_runhistory)

    def update(self, runhistory: RunHistory) -> None:
        """Updates the current RunHistory by adding new trials from another RunHistory.

        Parameters
        ----------
        runhistory : RunHistory
            RunHistory with additional data to be added to self
        """
        # Configurations might be already known, but by a different ID. This
        # does not matter here because the add() method handles this
        # correctly by assigning an ID to unknown configurations and re-using the ID.
        for key, value in runhistory.items():
            config = runhistory._ids_config[key.config_id]
            self.add(
                config=config,
                cost=value.cost,
                time=value.time,
                status=value.status,
                instance=key.instance,
                starttime=value.starttime,
                endtime=value.endtime,
                seed=key.seed,
                budget=key.budget,
                additional_info=value.additional_info,
            )

    def update_costs(self, instances: list[str] | None = None) -> None:
        """Computes the cost of all configurations from scratch and overwrites `self._cost_per_config`
        and `self._num_trials_per_config` accordingly.

        Parameters
        ----------
        instances: list[str] | None, defaults to none
            List of instances; if given, cost is only computed wrt to this instance set.
        """
        self._cost_per_config = {}
        self._num_trials_per_config = {}
        for config, config_id in self._config_ids.items():
            # Removing duplicates while keeping the order
            inst_seed_budgets = list(
                dict.fromkeys(self.get_instance_seed_budget_keys(config, highest_observed_budget_only=True))
            )
            if instances is not None:
                inst_seed_budgets = list(filter(lambda x: x.instance in cast(list, instances), inst_seed_budgets))

            if inst_seed_budgets:  # can be empty if never saw any trials on instances
                self._cost_per_config[config_id] = self.average_cost(config, inst_seed_budgets)
                self._min_cost_per_config[config_id] = self.min_cost(config, inst_seed_budgets)
                self._num_trials_per_config[config_id] = len(inst_seed_budgets)

    def _check_json_serializable(
        self,
        key: str,
        obj: Any,
        trial_key: TrialKey,
        trial_value: TrialValue,
    ) -> None:
        try:
            json.dumps(obj)
        except Exception as e:
            raise ValueError(
                "Cannot add %s: %s of type %s to runhistory because it raises an error during JSON encoding, "
                "please see the error above.\ntrial_key: %s\ntrial_value %s"
                % (key, str(obj), type(obj), trial_key, trial_value)
            ) from e

    def _update_objective_bounds(self) -> None:
        """Update the objective bounds based on the data in the RunHistory."""
        all_costs = []
        for run_value in self._data.values():
            costs = run_value.cost
            if run_value.status == StatusType.SUCCESS:
                if not isinstance(costs, Iterable):
                    costs = [costs]

                assert len(costs) == self._n_objectives
                all_costs.append(costs)

        all_costs = np.array(all_costs, dtype=float)  # type: ignore[assignment]

        if len(all_costs) == 0:
            self._objective_bounds = [(np.inf, -np.inf)] * self._n_objectives
            return

        min_values = np.min(all_costs, axis=0)
        max_values = np.max(all_costs, axis=0)

        self._objective_bounds = []
        for min_v, max_v in zip(min_values, max_values):
            self._objective_bounds += [(min_v, max_v)]

    def _add(self, k: TrialKey, v: TrialValue, status: StatusType) -> None:
        """
        Actual function to add new entry to data structures.

        Note
        ----
        This method always calls `update_cost` in the multi-objective setting.
        """
        self._data[k] = v

        # Update objective bounds based on raw data
        self._update_objective_bounds()

        # Do not register the cost until the run has completed
        if status != StatusType.RUNNING:
            # Also add to fast data structure
            isk = InstanceSeedKey(k.instance, k.seed)
            self._config_id_to_isk_to_budget[k.config_id] = self._config_id_to_isk_to_budget.get(k.config_id, {})

            # We sanity-check whether we don't mix none and str in the instances
            for isk_ in self._config_id_to_isk_to_budget[k.config_id].keys():
                if isinstance(isk_, str) != isinstance(isk, str):
                    raise ValueError(
                        "Can not mix instances of different types. "
                        f"Wants to add {isk_.instance} but found already {isk.instance}."
                    )

            if isk not in self._config_id_to_isk_to_budget[k.config_id]:
                # Add new inst-seed-key with budget to main dict
                self._config_id_to_isk_to_budget[k.config_id][isk] = [k.budget]
            # Before it was k.budget not in isk
            elif k.budget != isk.instance and k.budget != isk.seed:
                # We have to make sure that we don't mix none and float budgets
                if isinstance(self._config_id_to_isk_to_budget[k.config_id][isk][0], float) != isinstance(
                    k.budget, float
                ):
                    raise ValueError(
                        "Can not mix budgets of different types for the same instance-seed pair. "
                        f"Wants to add {k.budget} but found already "
                        f"{self._config_id_to_isk_to_budget[k.config_id][isk][0]}."
                    )

                # Append new budget to existing inst-seed-key dict
                self._config_id_to_isk_to_budget[k.config_id][isk].append(k.budget)

            config = self._ids_config[k.config_id]
            config_hash = get_config_hash(config)

            # If budget is used, then update cost instead of incremental updates
            if not self._overwrite_existing_trials and k.budget == 0:
                logger.debug(f"Incremental update cost for config {config_hash}")
                # Assumes an average across trials as cost function aggregation, this is used for
                # algorithm configuration (incremental updates are used to save time as getting the
                # cost for > 100 instances is high)
                self.incremental_update_cost(config, v.cost)
            else:
                # This happens when budget > 0 (only successive halving and hyperband so far)
                logger.debug(f"Update cost for config {config_hash}.")
                self.update_cost(config)

        # Make TrialInfo object
        trial_info = TrialInfo(self.get_config(k.config_id), instance=k.instance, seed=k.seed, budget=k.budget)

        # Fast data structure for pending trials
        if status == StatusType.RUNNING:
            # Add to running cache
            self._running_trials.append(trial_info)
        else:
            # Remove from cache
            if trial_info in self._running_trials:
                self._running_trials.remove(trial_info)

    def _cost(
        self,
        config: Configuration,
        instance_seed_budget_keys: list[InstanceSeedBudgetKey] | None = None,
    ) -> list[float | list[float]]:
        """Returns a list of all costs for the given config for further calculations.
        The costs are directly taken from the RunHistory data.

        Parameters
        ----------
        config : Configuration
            Configuration to calculate objective for.
        instance_seed_budget_keys : list, defaults to None
            List of tuples of instance-seeds-budget keys. If None, the RunHistory is
            queried for all trials of the given configuration.

        Returns
        -------
        costs: list[list[float] | list[list[float]]]
            List of all found costs. In case of multi-objective, the list contains lists.
        """
        try:
            id_ = self._config_ids[config]
        except KeyError:  # Challenger was not running so far
            return []

        if instance_seed_budget_keys is None:
            instance_seed_budget_keys = self.get_instance_seed_budget_keys(config, highest_observed_budget_only=True)

        costs = []
        for key in instance_seed_budget_keys:
            k = TrialKey(
                config_id=id_,
                instance=key.instance,
                seed=key.seed,
                budget=key.budget,
            )

            costs.append(self._data[k].cost)

        return costs<|MERGE_RESOLUTION|>--- conflicted
+++ resolved
@@ -674,11 +674,8 @@
         config : Configuration
         highest_observed_budget_only : bool
             Select only the highest observed budget run for this configuration.
-<<<<<<< HEAD
-=======
             Meaning on multiple executions of the same instance-seed pair for a
             a given configuration, only the highest observed budget is returned.
->>>>>>> 9f3ba23c
 
         Returns
         -------
