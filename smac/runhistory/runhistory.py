--- conflicted
+++ resolved
@@ -249,7 +249,6 @@
         cost = np.asarray(cost)
 
         if self.num_obj is None:
-<<<<<<< HEAD
             self.num_obj = np.size(cost)
         else:
             if np.size(cost) == 1:
@@ -257,24 +256,10 @@
                     # compatible with the add before the submission
                     if self.num_obj > 1:
                         cost = np.repeat(cost, self.num_obj)
-=======
-            if isinstance(cost, float) or isinstance(cost, int):
-                self.num_obj = 1
-            else:
-                self.num_obj = len(cost)
-        else:
-            if isinstance(cost, float) or isinstance(cost, int):
-                assert self.num_obj == 1
->>>>>>> f055e28a
             else:
                 if len(cost) != self.num_obj:
                     raise ValueError(f'Cost is not of the same length ({len(cost)}) as the number '
                                      f'of objectives ({self.num_obj})')
-
-        if self.num_obj == 1:
-            # Always return a float if no multi-objective was used
-            if isinstance(cost, np.ndarray) or isinstance(cost, list):
-                cost = float(cost[0])
 
         k = RunKey(config_id, instance_id, seed, budget)
         v = RunValue(cost, time, status, starttime, endtime, additional_info)
@@ -396,10 +381,8 @@
         n_runs = self.num_runs_per_config.get(config_id, 0)
         old_cost = self._cost_per_config.get(config_id, np.zeros(self.num_obj).squeeze())
 
-        if self.num_obj == 1:
-            self._cost_per_config[config_id] = ((old_cost * n_runs) + cost) / (n_runs + 1)
-        else:
-            raise NotImplementedError()
+        self._cost_per_config[config_id] = ((old_cost * n_runs) + cost) / (n_runs + 1)
+
         self.num_runs_per_config[config_id] = n_runs + 1
 
     def get_cost(self, config: Configuration) -> float:
@@ -683,10 +666,6 @@
         if instance_seed_budget_keys is None:
             instance_seed_budget_keys = self.get_runs_for_config(config, only_max_observed_budget=True)
 
-        # TODO:
-        #if self.num_obj > 1:
-        #    raise NotImplementedError()
-
         costs = []
         for i, r, b in instance_seed_budget_keys:
             k = RunKey(id_, i, r, b)
