from typing import Any, Dict, Iterable, List, Optional, Tuple, Type, Union, cast

import collections
import json
<<<<<<< HEAD
from enum import Enum
=======
from typing import (
    List,
    Dict,
    Union,
    Optional,
    Any,
    Type,
    Iterable,
    cast,
    Tuple,
    Mapping,
    Iterator
)
>>>>>>> a7c8d3f7

import numpy as np

from smac.configspace import Configuration, ConfigurationSpace
from smac.tae import StatusType
from smac.utils.logging import PickableLoggerAdapter
from smac.utils.multi_objective import normalize_costs

__author__ = "Marius Lindauer"
__copyright__ = "Copyright 2015, ML4AAD"
__license__ = "3-clause BSD"
__maintainer__ = "Marius Lindauer"
__email__ = "lindauer@cs.uni-freiburg.de"
__version__ = "0.0.1"


# NOTE class instead of collection to have a default value for budget in RunKey
class RunKey(collections.namedtuple("RunKey", ["config_id", "instance_id", "seed", "budget"])):
    __slots__ = ()

    def __new__(
        cls,  # No type annotation because the 1st argument for a namedtuble is always the class type,
        # see https://docs.python.org/3/reference/datamodel.html#object.__new__
        config_id: int,
        instance_id: Optional[str],
        seed: Optional[int],
        budget: float = 0.0,
    ) -> "RunKey":
        return super().__new__(cls, config_id, instance_id, seed, budget)


# NOTE class instead of collection to have a default value for budget/source_id in RunInfo
class RunInfo(
    collections.namedtuple(
        "RunInfo",
        [
            "config",
            "instance",
            "instance_specific",
            "seed",
            "cutoff",
            "capped",
            "budget",
            "source_id",
        ],
    )
):
    __slots__ = ()

    def __new__(
        cls,  # No type annotation because the 1st argument for a namedtuble is always the class type,
        # see https://docs.python.org/3/reference/datamodel.html#object.__new__
        config: Configuration,
        instance: Optional[str],
        instance_specific: str,
        seed: int,
        cutoff: Optional[float],
        capped: bool,
        budget: float = 0.0,
        # In the context of parallel runs, one will have multiple suppliers of
        # configurations. source_id is a new mechanism to track what entity launched
        # this configuration
        source_id: int = 0,
    ) -> "RunInfo":
        return super().__new__(
            cls,
            config,
            instance,
            instance_specific,
            seed,
            cutoff,
            capped,
            budget,
            source_id,
        )


InstSeedKey = collections.namedtuple("InstSeedKey", ["instance", "seed"])

InstSeedBudgetKey = collections.namedtuple("InstSeedBudgetKey", ["instance", "seed", "budget"])

RunValue = collections.namedtuple("RunValue", ["cost", "time", "status", "starttime", "endtime", "additional_info"])


class EnumEncoder(json.JSONEncoder):
    """Custom encoder for enum-serialization
    (implemented for StatusType from tae).
    Using encoder implied using object_hook as defined in StatusType
    to deserialize from json.
    """

    def default(self, obj: object) -> Any:
        if isinstance(obj, StatusType):
            return {"__enum__": str(obj)}
        return json.JSONEncoder.default(self, obj)


class DataOrigin(Enum):
    """
    Definition of how data in the runhistory is used.

    * ``INTERNAL``: internal data which was gathered during the current
      optimization run. It will be saved to disk, used for building EPMs and
      during intensify.
    * ``EXTERNAL_SAME_INSTANCES``: external data, which was gathered by running
       another program on the same instances as the current optimization run
       runs on (for example pSMAC). It will not be saved to disk, but used both
       for EPM building and during intensify.
    * ``EXTERNAL_DIFFERENT_INSTANCES``: external data, which was gathered on a
       different instance set as the one currently used, but due to having the
       same instance features can still provide useful information. Will not be
       saved to disk and only used for EPM building.
    """

    INTERNAL = 1
    EXTERNAL_SAME_INSTANCES = 2
    EXTERNAL_DIFFERENT_INSTANCES = 3


class RunHistory(Mapping[RunKey, RunValue]):
    """Container for target algorithm run information.

    Most importantly, the runhistory contains an efficient mapping from each evaluated configuration to the
    empirical cost observed on either the full instance set or a subset. The cost is the average over all
    observed costs for one configuration:

    * If using budgets for a single instance, only the cost on the highest observed budget is returned.
    * If using instances as the budget, the average cost over all evaluated instances is returned.
    * Theoretically, the runhistory object can handle instances and budgets at the same time. This is
      neither used nor tested.
    * Capped runs are not included in this cost.

    Note
    ----
    Guaranteed to be picklable.

    Parameters
    ----------
    overwrite_existing_runs : bool (default=False)
        If set to ``True`` and a run of a configuration on an instance-budget-seed-pair already exists,
        it is overwritten. Allows to overwrites old results if pairs of algorithm-instance-seed were measured
        multiple times

    Attributes
    ----------
    data : collections.OrderedDict()
        Internal data representation
    config_ids : dict
        Maps config -> id
    ids_config : dict
        Maps id -> config
    num_runs_per_config : dict
        Maps config_id -> number of runs

    """

    def __init__(
        self,
        overwrite_existing_runs: bool = False,
    ) -> None:
        self.logger = PickableLoggerAdapter(self.__module__ + "." + self.__class__.__name__)

        # By having the data in a deterministic order we can do useful tests
        # when we serialize the data and can assume it's still in the same
        # order as it was added.
        self.data = collections.OrderedDict()  # type: Dict[RunKey, RunValue]

        # for fast access, we have also an unordered data structure
        # to get all instance seed pairs of a configuration.
        # This does not include capped runs.
        self._configid_to_inst_seed_budget = {}  # type: Dict[int, Dict[InstSeedKey, List[float]]]

        self.config_ids = {}  # type: Dict[Configuration, int]
        self.ids_config = {}  # type: Dict[int, Configuration]
        self._n_id = 0

        # Stores cost for each configuration ID
        self._cost_per_config = {}  # type: Dict[int, float]
        # Stores min cost across all budgets for each configuration ID
        self._min_cost_per_config = {}  # type: Dict[int, float]
        # runs_per_config maps the configuration ID to the number of runs for that configuration
        # and is necessary for computing the moving average
        self.num_runs_per_config = {}  # type: Dict[int, int]

        # Store whether a datapoint is "external", which means it was read from
        # a JSON file. Can be chosen to not be written to disk
        self.external = {}  # type: Dict[RunKey, DataOrigin]

        self.overwrite_existing_runs = overwrite_existing_runs
        self.num_obj = -1  # type: int
        self.objective_bounds = []  # type: List[Tuple[float, float]]

    def add(
        self,
        config: Configuration,
        cost: Union[int, float, list, np.ndarray],
        time: float,
        status: StatusType,
        instance_id: Optional[str] = None,
        seed: Optional[int] = None,
        budget: float = 0.0,
        starttime: float = 0.0,
        endtime: float = 0.0,
        additional_info: Optional[Dict] = None,
        origin: DataOrigin = DataOrigin.INTERNAL,
        force_update: bool = False,
    ) -> None:
        """Adds a data of a new target algorithm (TA) run;
        it will update data if the same key values are used
        (config, instance_id, seed)

        Parameters
        ----------
            config : dict (or other type -- depending on config space module)
                Parameter configuration
            cost: Union[int, float, list, np.ndarray]
                Cost of TA run (will be minimized)
            time: float
                Runtime of TA run
            status: str
                Status in {SUCCESS, TIMEOUT, CRASHED, ABORT, MEMOUT}
            instance_id: str
                String representing an instance (default: None)
            seed: int
                Random seed used by TA (default: None)
            budget: float
                budget (cutoff) used in intensifier to limit TA (default: 0)
            starttime: float
                starting timestamp of TA evaluation
            endtime: float
                ending timestamp of TA evaluation
            additional_info: dict
                Additional run infos (could include further returned
                information from TA or fields such as start time and host_id)
            origin: DataOrigin
                Defines how data will be used.
            force_update: bool (default: False)
                Forces the addition of a config to the history
        """

        if config is None:
            raise TypeError("Configuration to add to the runhistory must not be None")
        elif not isinstance(config, Configuration):
            raise TypeError(
                "Configuration to add to the runhistory is not of type Configuration, but %s" % type(config)
            )

        # Squeeze is important to reduce arrays with one element
        # to scalars.
        cost = np.asarray(cost).squeeze()

        # Get the config id
        config_id_tmp = self.config_ids.get(config)
        if config_id_tmp is None:
            self._n_id += 1
            self.config_ids[config] = self._n_id
            config_id = cast(int, self.config_ids.get(config))
            self.ids_config[self._n_id] = config
        else:
            config_id = cast(int, config_id_tmp)

        if self.num_obj == -1:
            self.num_obj = np.size(cost)
        else:
            if np.size(cost) != self.num_obj:
                raise ValueError(
                    f"Cost is not of the same length ({np.size(cost)}) as the number " f"of objectives ({self.num_obj})"
                )

        k = RunKey(config_id, instance_id, seed, budget)
        v = RunValue(cost.tolist(), time, status, starttime, endtime, additional_info)

        # Construct keys and values for the data dictionary
        for key, value in (
            ("config", config.get_dictionary()),
            ("config_id", config_id),
            ("instance_id", instance_id),
            ("seed", seed),
            ("budget", budget),
            ("cost", cost.tolist()),
            ("time", time),
            ("status", status),
            ("starttime", starttime),
            ("endtime", endtime),
            ("additional_info", additional_info),
            ("origin", config.origin),
        ):
            self._check_json_serializable(key, value, EnumEncoder, k, v)

        # Each runkey is supposed to be used only once. Repeated tries to add
        # the same runkey will be ignored silently if not capped.
        if self.overwrite_existing_runs or force_update or self.data.get(k) is None:
            self._add(k, v, status, origin)
        elif status != StatusType.CAPPED and self.data[k].status == StatusType.CAPPED:
            # overwrite capped runs with uncapped runs
            self._add(k, v, status, origin)
        elif status == StatusType.CAPPED and self.data[k].status == StatusType.CAPPED and cost > self.data[k].cost:
            # overwrite if censored with a larger cutoff
            self._add(k, v, status, origin)

    def _check_json_serializable(
        self,
        key: str,
        obj: Any,
        encoder: Type[json.JSONEncoder],
        runkey: RunKey,
        runvalue: RunValue,
    ) -> None:
        try:
            json.dumps(obj, cls=encoder)
        except Exception as e:
            raise ValueError(
                "Cannot add %s: %s of type %s to runhistory because it raises an error during JSON encoding, "
                "please see the error above.\nRunKey: %s\nRunValue %s" % (key, str(obj), type(obj), runkey, runvalue)
            ) from e

    def _update_objective_bounds(self) -> None:
        """Update the objective bounds based on the data in the runhistory."""

        all_costs = []
        for (costs, _, status, _, _, _) in self.data.values():
            if status == StatusType.SUCCESS:
                if not isinstance(costs, Iterable):
                    costs = [costs]

                assert len(costs) == self.num_obj
                all_costs.append(costs)

        all_costs = np.array(all_costs, dtype=float)  # type: ignore[assignment]

        if len(all_costs) == 0:
            self.objective_bounds = [(np.inf, -np.inf)] * self.num_obj
            return

        min_values = np.min(all_costs, axis=0)
        max_values = np.max(all_costs, axis=0)

        self.objective_bounds = []
        for min_v, max_v in zip(min_values, max_values):
            self.objective_bounds += [(min_v, max_v)]

    def _add(self, k: RunKey, v: RunValue, status: StatusType, origin: DataOrigin) -> None:
        """
        Actual function to add new entry to data structures.
        """
        self.data[k] = v
        self.external[k] = origin

        # Update objective bounds
        self._update_objective_bounds()

        # Capped data is added above
        # Do not register the cost until the run has completed
        if origin in (
            DataOrigin.INTERNAL,
            DataOrigin.EXTERNAL_SAME_INSTANCES,
        ) and status not in [StatusType.CAPPED, StatusType.RUNNING]:
            # also add to fast data structure
            is_k = InstSeedKey(k.instance_id, k.seed)
            self._configid_to_inst_seed_budget[k.config_id] = self._configid_to_inst_seed_budget.get(k.config_id, {})
            if is_k not in self._configid_to_inst_seed_budget[k.config_id].keys():
                # add new inst-seed-key with budget to main dict
                self._configid_to_inst_seed_budget[k.config_id][is_k] = [k.budget]
            elif k.budget not in is_k:
                # append new budget to existing inst-seed-key dict
                self._configid_to_inst_seed_budget[k.config_id][is_k].append(k.budget)

            # if budget is used, then update cost instead of incremental updates
            if not self.overwrite_existing_runs and k.budget == 0:
                # assumes an average across runs as cost function aggregation, this is used for algorithm configuration
                # (incremental updates are used to save time as getting the cost for > 100 instances is high)
                self.incremental_update_cost(self.ids_config[k.config_id], v.cost)
            else:
                # this is when budget > 0 (only successive halving and hyperband so far)
                self.update_cost(config=self.ids_config[k.config_id])
                if k.budget > 0:
                    if self.num_runs_per_config[k.config_id] != 1:  # This is updated in update_cost
                        raise ValueError("This should not happen!")

    def update_cost(self, config: Configuration) -> None:
        """Store the performance of a configuration across the instances in
        self.cost_per_config and also updates self.runs_per_config;

        Note
        ----
        This method ignores capped runs.

        Parameters
        ----------
        config: Configuration
            configuration to update cost based on all runs in runhistory
        """
        config_id = self.config_ids[config]
        # removing duplicates while keeping the order
        inst_seed_budgets = list(dict.fromkeys(self.get_runs_for_config(config, only_max_observed_budget=True)))
        self._cost_per_config[config_id] = self.average_cost(config, inst_seed_budgets)
        self.num_runs_per_config[config_id] = len(inst_seed_budgets)

        all_inst_seed_budgets = list(dict.fromkeys(self.get_runs_for_config(config, only_max_observed_budget=False)))
        self._min_cost_per_config[config_id] = self.min_cost(config, all_inst_seed_budgets)

    def incremental_update_cost(self, config: Configuration, cost: Union[np.ndarray, list, float, int]) -> None:
        """Incrementally updates the performance of a configuration by using a
        moving average;

        Parameters
        ----------
        config: Configuration
            configuration to update cost based on all runs in runhistory
        cost: float
            cost of new run of config
        """

        config_id = self.config_ids[config]
        n_runs = self.num_runs_per_config.get(config_id, 0)
        old_cost = self._cost_per_config.get(config_id, 0.0)

        if self.num_obj > 1:
            cost = self.average_cost(config)

        self._cost_per_config[config_id] = ((old_cost * n_runs) + cost) / (n_runs + 1)  # type: ignore
        self.num_runs_per_config[config_id] = n_runs + 1

    def get_cost(self, config: Configuration) -> float:
        """Returns empirical cost for a configuration.

        See the class docstring for how the costs are computed. The costs are not re-computed, but are read from cache.

        Parameters
        ----------
        config: Configuration

        Returns
        -------
        cost: float
            Computed cost for configuration
        """
        config_id = self.config_ids.get(config)
        return self._cost_per_config.get(config_id, np.nan)  # type: ignore[arg-type] # noqa F821

    def get_runs_for_config(self, config: Configuration, only_max_observed_budget: bool) -> List[InstSeedBudgetKey]:
        """Return all runs (instance seed pairs) for a configuration.

        Note
        ----
        This method ignores capped runs.

        Parameters
        ----------
        config : Configuration from ConfigSpace
            Parameter configuration
        only_max_observed_budget : bool
            Select only the maximally observed budget run for this configuration
        Returns
        -------
        instance_seed_budget_pairs : list<tuples of instance, seed, budget>
        """
        config_id = self.config_ids.get(config)
        runs = self._configid_to_inst_seed_budget.get(config_id, {}).copy()  # type: ignore[arg-type] # noqa F821

        # select only the max budget run if specified
        if only_max_observed_budget:
            for k, v in runs.items():
                runs[k] = [max(v)]

        # convert to inst-seed-budget key
        rval = [InstSeedBudgetKey(k.instance, k.seed, budget) for k, v in runs.items() for budget in v]
        return rval

    def get_all_configs(self) -> List[Configuration]:
        """Return all configurations in this RunHistory object

        Returns
        -------
            parameter configurations: list
        """
        return list(self.config_ids.keys())

    def get_all_configs_per_budget(
        self,
        budget_subset: Optional[List] = None,
    ) -> List[Configuration]:
        """
        Return all configs in this RunHistory object that have been run on one of these budgets

        Parameters
        ----------
            budget_subset: list

        Returns
        -------
            parameter configurations: list
        """
        if budget_subset is None:
            return self.get_all_configs()
        configs = []
        for c, i, s, b in self.data.keys():
            if b in budget_subset:
                configs.append(self.ids_config[c])
        return configs

    def get_min_cost(self, config: Configuration) -> float:
        """Returns the lowest empirical cost for a configuration, across all runs (budgets)

        See the class docstring for how the costs are computed. The costs are not re-computed, but are read from cache.

        Parameters
        ----------
        config: Configuration

        Returns
        -------
        min_cost: float
            Computed cost for configuration
        """
        config_id = self.config_ids.get(config)
        return self._min_cost_per_config.get(config_id, np.nan)  # type: ignore[arg-type] # noqa F821

    def empty(self) -> bool:
        """Check whether or not the RunHistory is empty.

        Returns
        -------
        emptiness: bool
            True if runs have been added to the RunHistory,
            False otherwise
        """
        return len(self.data) == 0

    def save_json(self, fn: str = "runhistory.json", save_external: bool = False) -> None:
        """
        saves runhistory on disk

        Parameters
        ----------
        fn : str
            file name
        save_external : bool
            Whether to save external data in the runhistory file.
        """

        data = [
            (
                [
                    int(k.config_id),
                    str(k.instance_id) if k.instance_id is not None else None,
                    int(k.seed),
                    float(k.budget) if k[3] is not None else 0,
                ],
                [v.cost, v.time, v.status, v.starttime, v.endtime, v.additional_info],
            )
            for k, v in self.data.items()
            if save_external or self.external[k] == DataOrigin.INTERNAL
        ]
        config_ids_to_serialize = set([entry[0][0] for entry in data])
        configs = {
            id_: conf.get_dictionary() for id_, conf in self.ids_config.items() if id_ in config_ids_to_serialize
        }
        config_origins = {
            id_: conf.origin
            for id_, conf in self.ids_config.items()
            if (id_ in config_ids_to_serialize and conf.origin is not None)
        }

        with open(fn, "w") as fp:
            json.dump(
                {"data": data, "config_origins": config_origins, "configs": configs},
                fp,
                cls=EnumEncoder,
                indent=2,
            )

    def load_json(self, fn: str, cs: ConfigurationSpace) -> None:
        """Load and runhistory in json representation from disk.

        Overwrites current runhistory!

        Parameters
        ----------
        fn : str
            file name to load from
        cs : ConfigSpace
            instance of configuration space
        """
        try:
            with open(fn) as fp:
                all_data = json.load(fp, object_hook=StatusType.enum_hook)
        except Exception as e:
            self.logger.warning(
                "Encountered exception %s while reading runhistory from %s. " "Not adding any runs!",
                e,
                fn,
            )
            return

        config_origins = all_data.get("config_origins", {})

        self.ids_config = {
            int(id_): Configuration(cs, values=values, origin=config_origins.get(id_, None))
            for id_, values in all_data["configs"].items()
        }

        self.config_ids = {config: id_ for id_, config in self.ids_config.items()}
        self._n_id = len(self.config_ids)

        # important to use add method to use all data structure correctly
        for k, v in all_data["data"]:
            # Set num_obj first
            if self.num_obj == -1:
                if isinstance(v[0], float) or isinstance(v[0], int):
                    self.num_obj = 1
                else:
                    self.num_obj = len(np.asarray(list(map(float, v[0]))))

            if self.num_obj == 1:
                cost: Union[np.ndarray, float] = float(v[0])
            else:
                cost: Union[np.ndarray, float] = np.asarray(list(map(float, v[0])))  # type: ignore[no-redef]

            self.add(
                config=self.ids_config[int(k[0])],
                cost=cost,
                time=float(v[1]),
                status=StatusType(v[2]),
                instance_id=k[1],
                seed=int(k[2]),
                budget=float(k[3]) if len(k) == 4 else 0,
                starttime=v[3],
                endtime=v[4],
                additional_info=v[5],
            )

    def update_from_json(
        self,
        fn: str,
        cs: ConfigurationSpace,
        origin: DataOrigin = DataOrigin.EXTERNAL_SAME_INSTANCES,
    ) -> None:
        """Update the current runhistory by adding new runs from a json file.

        Parameters
        ----------
        fn : str
            File name to load from.
        cs : ConfigSpace
            Instance of configuration space.
        origin : DataOrigin
            What to store as data origin.
        """
        new_runhistory = RunHistory()
        new_runhistory.load_json(fn, cs)
        self.update(runhistory=new_runhistory, origin=origin)

    def update(
        self,
        runhistory: "RunHistory",
        origin: DataOrigin = DataOrigin.EXTERNAL_SAME_INSTANCES,
    ) -> None:
        """Update the current runhistory by adding new runs from a RunHistory.

        Parameters
        ----------
        runhistory: RunHistory
            Runhistory with additional data to be added to self
        origin: DataOrigin
            If set to ``INTERNAL`` or ``EXTERNAL_FULL`` the data will be
            added to the internal data structure self._configid_to_inst_seed_budget
            and be available :meth:`through get_runs_for_config`.
        """

        # Configurations might be already known, but by a different ID. This
        # does not matter here because the add() method handles this
        # correctly by assigning an ID to unknown configurations and re-using
        #  the ID
        for key, value in runhistory.data.items():
            config_id, instance_id, seed, budget = key
            cost, time, status, start, end, additional_info = value
            config = runhistory.ids_config[config_id]
            self.add(
                config=config,
                cost=cost,
                time=time,
                status=status,
                instance_id=instance_id,
                starttime=start,
                endtime=end,
                seed=seed,
                budget=budget,
                additional_info=additional_info,
                origin=origin,
            )

    def _cost(
        self,
        config: Configuration,
        instance_seed_budget_keys: Optional[Iterable[InstSeedBudgetKey]] = None,
    ) -> List[np.ndarray]:
        """Return array of all costs for the given config for further calculations.

        Parameters
        ----------
        config : Configuration
            Configuration to calculate objective for
        instance_seed_budget_keys : list, optional (default=None)
            List of tuples of instance-seeds-budget keys. If None, the run_history is
            queried for all runs of the given configuration.

        Returns
        -------
        Costs: list
            Array of all costs
        """
        try:
            id_ = self.config_ids[config]
        except KeyError:  # challenger was not running so far
            return []

        if instance_seed_budget_keys is None:
            instance_seed_budget_keys = self.get_runs_for_config(config, only_max_observed_budget=True)

        costs = []
        for i, r, b in instance_seed_budget_keys:
            k = RunKey(id_, i, r, b)
            costs.append(self.data[k].cost)

        return costs

    def average_cost(
        self,
        config: Configuration,
        instance_seed_budget_keys: Optional[Iterable[InstSeedBudgetKey]] = None,
    ) -> float:
        """Return the average cost of a configuration.

        This is the mean of costs of all instance-seed pairs.

        Parameters
        ----------
        config : Configuration
            Configuration to calculate objective for
        instance_seed_budget_keys : list, optional (default=None)
            List of tuples of instance-seeds-budget keys. If None, the run_history is
            queried for all runs of the given configuration.

        Returns
        ----------
        Cost: float
            Average cost
        """

        costs = self._cost(config, instance_seed_budget_keys)
        if costs:
            if self.num_obj > 1:
                # Normalize costs
                costs = normalize_costs(costs, self.objective_bounds)  # type: ignore[assignment]

            return float(np.mean(costs))

        return np.nan

    def sum_cost(
        self,
        config: Configuration,
        instance_seed_budget_keys: Optional[Iterable[InstSeedBudgetKey]] = None,
    ) -> float:
        """Return the sum of costs of a configuration.

        This is the sum of costs of all instance-seed pairs.

        Parameters
        ----------
        config : Configuration
            Configuration to calculate objective for
        instance_seed_budget_keys : list, optional (default=None)
            List of tuples of instance-seeds-budget keys. If None, the run_history is
            queried for all runs of the given configuration.

        Returns
        ----------
        sum_cost: float
            Sum of costs of config
        """
        costs = self._cost(config, instance_seed_budget_keys)
        if costs:
            if self.num_obj > 1:
                # Normalize costs
                costs = normalize_costs(costs, self.objective_bounds)  # type: ignore[assignment]
                costs = np.mean(costs, axis=1)

        return float(np.sum(costs))

    def min_cost(
        self,
        config: Configuration,
        instance_seed_budget_keys: Optional[Iterable[InstSeedBudgetKey]] = None,
    ) -> float:
        """Return the minimum cost of a configuration

        This is the minimum cost of all instance-seed pairs.
        Warning: In the case of multi-fidelity, the minimum cost per objectives is returned.

        Parameters
        ----------
        config : Configuration
            Configuration to calculate objective for
        instance_seed_budget_keys : list, optional (default=None)
            List of tuples of instance-seeds-budget keys. If None, the run_history is
            queried for all runs of the given configuration.

        Returns
        ----------
        min_cost: float
            minimum cost of config
        """
        costs = self._cost(config, instance_seed_budget_keys)
        if costs:
            if self.num_obj > 1:
                # Normalize costs
                costs = normalize_costs(costs, self.objective_bounds)  # type: ignore[assignment]
                costs = np.mean(costs, axis=1)

            return float(np.min(costs))

        return np.nan

    def compute_all_costs(self, instances: Optional[List[str]] = None) -> None:
        """Computes the cost of all configurations from scratch and overwrites
        self.cost_perf_config and self.runs_per_config accordingly;

        Note
        ----
        This method is only used for ``merge_foreign_data`` and should be removed.

        Parameters
        ----------
        instances: List[str]
            list of instances; if given, cost is only computed wrt to this instance set
        """
        self._cost_per_config = {}
        self.num_runs_per_config = {}
        for config, config_id in self.config_ids.items():
            # removing duplicates while keeping the order
            inst_seed_budgets = list(dict.fromkeys(self.get_runs_for_config(config, only_max_observed_budget=True)))
            if instances is not None:
                inst_seed_budgets = list(filter(lambda x: x.instance in cast(List, instances), inst_seed_budgets))

            if inst_seed_budgets:  # can be empty if never saw any runs on <instances>
                self._cost_per_config[config_id] = self.average_cost(config, inst_seed_budgets)
                self._min_cost_per_config[config_id] = self.min_cost(config, inst_seed_budgets)
                self.num_runs_per_config[config_id] = len(inst_seed_budgets)

    def get_instance_costs_for_config(self, config: Configuration) -> Dict[str, List[float]]:
        """Returns the average cost per instance (across seeds) for a configuration

        If the runhistory contains budgets, only the highest budget for a configuration is returned.

        Note
        ----
        This is used by the pSMAC facade to determine the incumbent after the evaluation.

        Parameters
        ----------
        config : Configuration from ConfigSpace
            Parameter configuration

        Returns
        -------
        cost_per_inst: dict<instance name<str>, cost<float>>
        """
        runs_ = self.get_runs_for_config(config, only_max_observed_budget=True)
        cost_per_inst = {}  # type: Dict[str, List[float]]
        for inst, seed, budget in runs_:
            cost_per_inst[inst] = cost_per_inst.get(inst, [])
            rkey = RunKey(self.config_ids[config], inst, seed, budget)
            vkey = self.data[rkey]
            cost_per_inst[inst].append(vkey.cost)
<<<<<<< HEAD
        cost_per_inst = dict([(inst, np.mean(costs)) for inst, costs in cost_per_inst.items()])
        return cost_per_inst
=======
        cost_per_inst = dict(
            [(inst, np.mean(costs)) for inst, costs in cost_per_inst.items()]
        )
        return cost_per_inst

    def __contains__(self, k: object) -> bool:
        """Dictionary semantics for `k in runhistory`"""
        return k in self.data

    def __getitem__(self, k: RunKey) -> RunValue:
        """Dictionary semantics for `v = runhistory[k]`"""
        return self.data[k]

    def __iter__(self) -> Iterator[RunKey]:
        """Dictionary semantics for `for k in runhistory.keys()`, enables .items()"""
        return iter(self.data.keys())

    def __len__(self) -> int:
        """Enables the `len(runhistory)`"""
        return len(self.data)
>>>>>>> a7c8d3f7
<|MERGE_RESOLUTION|>--- conflicted
+++ resolved
@@ -1,10 +1,3 @@
-from typing import Any, Dict, Iterable, List, Optional, Tuple, Type, Union, cast
-
-import collections
-import json
-<<<<<<< HEAD
-from enum import Enum
-=======
 from typing import (
     List,
     Dict,
@@ -15,10 +8,12 @@
     Iterable,
     cast,
     Tuple,
-    Mapping,
-    Iterator
+    Mapping
 )
->>>>>>> a7c8d3f7
+
+import collections
+import json
+from enum import Enum
 
 import numpy as np
 
@@ -36,7 +31,9 @@
 
 
 # NOTE class instead of collection to have a default value for budget in RunKey
-class RunKey(collections.namedtuple("RunKey", ["config_id", "instance_id", "seed", "budget"])):
+class RunKey(
+    collections.namedtuple("RunKey", ["config_id", "instance_id", "seed", "budget"])
+):
     __slots__ = ()
 
     def __new__(
@@ -98,9 +95,13 @@
 
 InstSeedKey = collections.namedtuple("InstSeedKey", ["instance", "seed"])
 
-InstSeedBudgetKey = collections.namedtuple("InstSeedBudgetKey", ["instance", "seed", "budget"])
-
-RunValue = collections.namedtuple("RunValue", ["cost", "time", "status", "starttime", "endtime", "additional_info"])
+InstSeedBudgetKey = collections.namedtuple(
+    "InstSeedBudgetKey", ["instance", "seed", "budget"]
+)
+
+RunValue = collections.namedtuple(
+    "RunValue", ["cost", "time", "status", "starttime", "endtime", "additional_info"]
+)
 
 
 class EnumEncoder(json.JSONEncoder):
@@ -179,7 +180,9 @@
         self,
         overwrite_existing_runs: bool = False,
     ) -> None:
-        self.logger = PickableLoggerAdapter(self.__module__ + "." + self.__class__.__name__)
+        self.logger = PickableLoggerAdapter(
+            self.__module__ + "." + self.__class__.__name__
+        )
 
         # By having the data in a deterministic order we can do useful tests
         # when we serialize the data and can assume it's still in the same
@@ -189,16 +192,18 @@
         # for fast access, we have also an unordered data structure
         # to get all instance seed pairs of a configuration.
         # This does not include capped runs.
-        self._configid_to_inst_seed_budget = {}  # type: Dict[int, Dict[InstSeedKey, List[float]]]
+        self._configid_to_inst_seed_budget = (
+            {}
+        )  # type: Dict[int, Dict[InstSeedKey, List[float]]]
 
         self.config_ids = {}  # type: Dict[Configuration, int]
         self.ids_config = {}  # type: Dict[int, Configuration]
         self._n_id = 0
 
         # Stores cost for each configuration ID
-        self._cost_per_config = {}  # type: Dict[int, float]
+        self._cost_per_config = {}  # type: Dict[int, np.ndarray]
         # Stores min cost across all budgets for each configuration ID
-        self._min_cost_per_config = {}  # type: Dict[int, float]
+        self._min_cost_per_config = {}  # type: Dict[int, np.ndarray]
         # runs_per_config maps the configuration ID to the number of runs for that configuration
         # and is necessary for computing the moving average
         self.num_runs_per_config = {}  # type: Dict[int, int]
@@ -263,7 +268,8 @@
             raise TypeError("Configuration to add to the runhistory must not be None")
         elif not isinstance(config, Configuration):
             raise TypeError(
-                "Configuration to add to the runhistory is not of type Configuration, but %s" % type(config)
+                "Configuration to add to the runhistory is not of type Configuration, but %s"
+                % type(config)
             )
 
         # Squeeze is important to reduce arrays with one element
@@ -285,7 +291,8 @@
         else:
             if np.size(cost) != self.num_obj:
                 raise ValueError(
-                    f"Cost is not of the same length ({np.size(cost)}) as the number " f"of objectives ({self.num_obj})"
+                    f"Cost is not of the same length ({np.size(cost)}) as the number "
+                    f"of objectives ({self.num_obj})"
                 )
 
         k = RunKey(config_id, instance_id, seed, budget)
@@ -315,7 +322,11 @@
         elif status != StatusType.CAPPED and self.data[k].status == StatusType.CAPPED:
             # overwrite capped runs with uncapped runs
             self._add(k, v, status, origin)
-        elif status == StatusType.CAPPED and self.data[k].status == StatusType.CAPPED and cost > self.data[k].cost:
+        elif (
+            status == StatusType.CAPPED
+            and self.data[k].status == StatusType.CAPPED
+            and cost > self.data[k].cost
+        ):
             # overwrite if censored with a larger cutoff
             self._add(k, v, status, origin)
 
@@ -332,7 +343,8 @@
         except Exception as e:
             raise ValueError(
                 "Cannot add %s: %s of type %s to runhistory because it raises an error during JSON encoding, "
-                "please see the error above.\nRunKey: %s\nRunValue %s" % (key, str(obj), type(obj), runkey, runvalue)
+                "please see the error above.\nRunKey: %s\nRunValue %s"
+                % (key, str(obj), type(obj), runkey, runvalue)
             ) from e
 
     def _update_objective_bounds(self) -> None:
@@ -360,7 +372,9 @@
         for min_v, max_v in zip(min_values, max_values):
             self.objective_bounds += [(min_v, max_v)]
 
-    def _add(self, k: RunKey, v: RunValue, status: StatusType, origin: DataOrigin) -> None:
+    def _add(
+        self, k: RunKey, v: RunValue, status: StatusType, origin: DataOrigin
+    ) -> None:
         """
         Actual function to add new entry to data structures.
         """
@@ -378,7 +392,9 @@
         ) and status not in [StatusType.CAPPED, StatusType.RUNNING]:
             # also add to fast data structure
             is_k = InstSeedKey(k.instance_id, k.seed)
-            self._configid_to_inst_seed_budget[k.config_id] = self._configid_to_inst_seed_budget.get(k.config_id, {})
+            self._configid_to_inst_seed_budget[
+                k.config_id
+            ] = self._configid_to_inst_seed_budget.get(k.config_id, {})
             if is_k not in self._configid_to_inst_seed_budget[k.config_id].keys():
                 # add new inst-seed-key with budget to main dict
                 self._configid_to_inst_seed_budget[k.config_id][is_k] = [k.budget]
@@ -395,7 +411,9 @@
                 # this is when budget > 0 (only successive halving and hyperband so far)
                 self.update_cost(config=self.ids_config[k.config_id])
                 if k.budget > 0:
-                    if self.num_runs_per_config[k.config_id] != 1:  # This is updated in update_cost
+                    if (
+                        self.num_runs_per_config[k.config_id] != 1
+                    ):  # This is updated in update_cost
                         raise ValueError("This should not happen!")
 
     def update_cost(self, config: Configuration) -> None:
@@ -413,14 +431,26 @@
         """
         config_id = self.config_ids[config]
         # removing duplicates while keeping the order
-        inst_seed_budgets = list(dict.fromkeys(self.get_runs_for_config(config, only_max_observed_budget=True)))
+        inst_seed_budgets = list(
+            dict.fromkeys(
+                self.get_runs_for_config(config, only_max_observed_budget=True)
+            )
+        )
         self._cost_per_config[config_id] = self.average_cost(config, inst_seed_budgets)
         self.num_runs_per_config[config_id] = len(inst_seed_budgets)
 
-        all_inst_seed_budgets = list(dict.fromkeys(self.get_runs_for_config(config, only_max_observed_budget=False)))
-        self._min_cost_per_config[config_id] = self.min_cost(config, all_inst_seed_budgets)
-
-    def incremental_update_cost(self, config: Configuration, cost: Union[np.ndarray, list, float, int]) -> None:
+        all_inst_seed_budgets = list(
+            dict.fromkeys(
+                self.get_runs_for_config(config, only_max_observed_budget=False)
+            )
+        )
+        self._min_cost_per_config[config_id] = self.min_cost(
+            config, all_inst_seed_budgets
+        )
+
+    def incremental_update_cost(
+        self, config: Configuration, cost: Union[np.ndarray, list, float, int]
+    ) -> None:
         """Incrementally updates the performance of a configuration by using a
         moving average;
 
@@ -459,7 +489,9 @@
         config_id = self.config_ids.get(config)
         return self._cost_per_config.get(config_id, np.nan)  # type: ignore[arg-type] # noqa F821
 
-    def get_runs_for_config(self, config: Configuration, only_max_observed_budget: bool) -> List[InstSeedBudgetKey]:
+    def get_runs_for_config(
+        self, config: Configuration, only_max_observed_budget: bool
+    ) -> List[InstSeedBudgetKey]:
         """Return all runs (instance seed pairs) for a configuration.
 
         Note
@@ -485,7 +517,11 @@
                 runs[k] = [max(v)]
 
         # convert to inst-seed-budget key
-        rval = [InstSeedBudgetKey(k.instance, k.seed, budget) for k, v in runs.items() for budget in v]
+        rval = [
+            InstSeedBudgetKey(k.instance, k.seed, budget)
+            for k, v in runs.items()
+            for budget in v
+        ]
         return rval
 
     def get_all_configs(self) -> List[Configuration]:
@@ -548,7 +584,9 @@
         """
         return len(self.data) == 0
 
-    def save_json(self, fn: str = "runhistory.json", save_external: bool = False) -> None:
+    def save_json(
+        self, fn: str = "runhistory.json", save_external: bool = False
+    ) -> None:
         """
         saves runhistory on disk
 
@@ -575,7 +613,9 @@
         ]
         config_ids_to_serialize = set([entry[0][0] for entry in data])
         configs = {
-            id_: conf.get_dictionary() for id_, conf in self.ids_config.items() if id_ in config_ids_to_serialize
+            id_: conf.get_dictionary()
+            for id_, conf in self.ids_config.items()
+            if id_ in config_ids_to_serialize
         }
         config_origins = {
             id_: conf.origin
@@ -608,7 +648,8 @@
                 all_data = json.load(fp, object_hook=StatusType.enum_hook)
         except Exception as e:
             self.logger.warning(
-                "Encountered exception %s while reading runhistory from %s. " "Not adding any runs!",
+                "Encountered exception %s while reading runhistory from %s. "
+                "Not adding any runs!",
                 e,
                 fn,
             )
@@ -617,7 +658,9 @@
         config_origins = all_data.get("config_origins", {})
 
         self.ids_config = {
-            int(id_): Configuration(cs, values=values, origin=config_origins.get(id_, None))
+            int(id_): Configuration(
+                cs, values=values, origin=config_origins.get(id_, None)
+            )
             for id_, values in all_data["configs"].items()
         }
 
@@ -737,7 +780,9 @@
             return []
 
         if instance_seed_budget_keys is None:
-            instance_seed_budget_keys = self.get_runs_for_config(config, only_max_observed_budget=True)
+            instance_seed_budget_keys = self.get_runs_for_config(
+                config, only_max_observed_budget=True
+            )
 
         costs = []
         for i, r, b in instance_seed_budget_keys:
@@ -861,16 +906,30 @@
         self.num_runs_per_config = {}
         for config, config_id in self.config_ids.items():
             # removing duplicates while keeping the order
-            inst_seed_budgets = list(dict.fromkeys(self.get_runs_for_config(config, only_max_observed_budget=True)))
+            inst_seed_budgets = list(
+                dict.fromkeys(
+                    self.get_runs_for_config(config, only_max_observed_budget=True)
+                )
+            )
             if instances is not None:
-                inst_seed_budgets = list(filter(lambda x: x.instance in cast(List, instances), inst_seed_budgets))
+                inst_seed_budgets = list(
+                    filter(
+                        lambda x: x.instance in cast(List, instances), inst_seed_budgets
+                    )
+                )
 
             if inst_seed_budgets:  # can be empty if never saw any runs on <instances>
-                self._cost_per_config[config_id] = self.average_cost(config, inst_seed_budgets)
-                self._min_cost_per_config[config_id] = self.min_cost(config, inst_seed_budgets)
+                self._cost_per_config[config_id] = self.average_cost(
+                    config, inst_seed_budgets
+                )
+                self._min_cost_per_config[config_id] = self.min_cost(
+                    config, inst_seed_budgets
+                )
                 self.num_runs_per_config[config_id] = len(inst_seed_budgets)
 
-    def get_instance_costs_for_config(self, config: Configuration) -> Dict[str, List[float]]:
+    def get_instance_costs_for_config(
+        self, config: Configuration
+    ) -> Dict[str, List[float]]:
         """Returns the average cost per instance (across seeds) for a configuration
 
         If the runhistory contains budgets, only the highest budget for a configuration is returned.
@@ -895,10 +954,6 @@
             rkey = RunKey(self.config_ids[config], inst, seed, budget)
             vkey = self.data[rkey]
             cost_per_inst[inst].append(vkey.cost)
-<<<<<<< HEAD
-        cost_per_inst = dict([(inst, np.mean(costs)) for inst, costs in cost_per_inst.items()])
-        return cost_per_inst
-=======
         cost_per_inst = dict(
             [(inst, np.mean(costs)) for inst, costs in cost_per_inst.items()]
         )
@@ -918,5 +973,4 @@
 
     def __len__(self) -> int:
         """Enables the `len(runhistory)`"""
-        return len(self.data)
->>>>>>> a7c8d3f7
+        return len(self.data)