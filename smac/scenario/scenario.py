--- conflicted
+++ resolved
@@ -8,7 +8,7 @@
 from smac.utils.io.cmd_reader import CMDReader
 
 
-__author__ = "Marius Lindauer, Matthias Feurer"
+__author__ = "Marius Lindauer, Matthias Feurer, Aaron Kimmig"
 __copyright__ = "Copyright 2016, ML4AAD"
 __license__ = "3-clause BSD"
 __maintainer__ = "Marius Lindauer"
@@ -51,31 +51,23 @@
 
         self.output_dir_for_this_run = None
 
-<<<<<<< HEAD
         self._arguments = {}
         self._arguments.update(CMDReader().scen_cmd_actions)
 
         if scenario is None:
             scenario = {}
-        if type(scenario) is str:
+        if isinstance(scenario, str):
             scenario_fn = scenario
             scenario = {}
             if cmd_options:
                 scenario.update(cmd_options)
             cmd_reader = CMDReader()
-            self.logger.info("Reading scenario file: %s" % scenario_fn)
+            self.logger.info("Reading scenario file: %s", scenario_fn)
             smac_args_, scen_args_ = cmd_reader.read_smac_scenario_dict_cmd(scenario, scenario_fn)
             scenario = {}
             scenario.update(vars(smac_args_))
             scenario.update(vars(scen_args_))
-        elif type(scenario) is dict:
-=======
-        if isinstance(scenario, str):
-            scenario_fn = scenario
-            self.logger.info("Reading scenario file: %s", scenario_fn)
-            scenario = self.in_reader.read_scenario_file(scenario_fn)
         elif isinstance(scenario, dict):
->>>>>>> cc40e575
             scenario = copy.copy(scenario)
             if cmd_options:
                 scenario.update(cmd_options)
@@ -88,280 +80,17 @@
             raise TypeError(
                 "Wrong type of scenario (str or dict are supported)")
 
-<<<<<<< HEAD
+
         for arg_name, arg_value in scenario.items():
-=======
-        if cmd_args:
-            scenario.update(cmd_args)
-
-        self._arguments = {}
-        self._groups = defaultdict(set)
-        self._add_arguments()
-
-        # Make cutoff mandatory if run_obj is runtime
-        if scenario['run_obj'] == 'runtime':
-            self._arguments['cutoff_time']['required'] = True
-
-        # Parse arguments
-        parsed_arguments = {}
-        for key, value in self._arguments.items():
-            arg_name, arg_value = self._parse_argument(key, scenario, **value)
-            parsed_arguments[arg_name] = arg_value
-
-        if scenario:
-            raise ValueError('Could not parse the following arguments: %s' %
-                             str(list(scenario.keys())))
-
-        for _, potential_members in self._groups.items():
-            n_members_in_scenario = 0
-            for pm in potential_members:
-                if pm in parsed_arguments:
-                    n_members_in_scenario += 1
-
-            if n_members_in_scenario != 1:
-                raise ValueError('Exactly one of the following arguments must '
-                                 'be specified in the scenario file: %s' %
-                                 str(potential_members))
-
-        for arg_name, arg_value in parsed_arguments.items():
->>>>>>> cc40e575
             setattr(self, arg_name, arg_value)
 
         self._transform_arguments()
 
-<<<<<<< HEAD
         self.logger.debug("SMAC and Scenario Options:")
         if cmd_options:
             for arg_name, arg_value in cmd_options.items():
                 if isinstance(arg_value, (int, str, float)):
                     self.logger.debug("%s = %s" %(arg_name, arg_value))
-=======
-        self.logger.debug("Scenario Options:")
-        for arg_name, arg_value in parsed_arguments.items():
-            if isinstance(arg_value, (int, str, float)):
-                self.logger.debug("%s = %s", arg_name, arg_value)
-
-    def add_argument(self, name: str, help: str, callback=None, default=None,
-                     dest: str=None, required: bool=False,
-                     mutually_exclusive_group: str=None,
-                     choice=None):
-        """Add argument to the scenario object.
-
-        Parameters
-        ----------
-        name : str
-            Argument name
-        help : str
-            Help text which can be displayed in the documentation.
-        callback : callable, optional
-            If given, the callback will be called when the argument is
-            parsed. Useful for custom casting/typechecking.
-        default : object, optional
-            Default value if the argument is not given. Default to ``None``.
-        dest : str
-            Assign the argument to scenario object by this name.
-        required : bool
-            If True, the scenario will raise an error if the argument is not
-            given.
-        mutually_exclusive_group : str
-            Group arguments with similar behaviour by assigning the same string
-            value. The scenario will ensure that exactly one of the arguments is
-            given. Is used for example to ensure that either a configuration
-            space object or a parameter file is passed to the scenario. Can not
-            be used together with ``required``.
-        choice: list/set/tuple
-            List of possible string for this argument
-        """
-        if not isinstance(required, bool):
-            raise TypeError("Argument 'required' must be of type 'bool'.")
-        if required is not False and mutually_exclusive_group is not None:
-            raise ValueError("Cannot make argument '%s' required and add it to"
-                             " a group of mutually exclusive arguments." % name)
-        if choice is not None and not isinstance(choice, (list, set, tuple)):
-            raise TypeError('Choice must be of type list/set/tuple.')
-
-        self._arguments[name] = {'default': default,
-                                 'required': required,
-                                 'help': help,
-                                 'dest': dest,
-                                 'callback': callback,
-                                 'choice': choice}
-
-        if mutually_exclusive_group:
-            self._groups[mutually_exclusive_group].add(name)
-
-    def _parse_argument(self, name: str, scenario: dict, help: str,
-                        callback=None, default=None,
-                        dest: str=None, required: bool=False, choice=None):
-        """Search the scenario dict for a single allowed argument and parse it.
-
-        Side effect: the argument is removed from the scenario dict if found.
-
-        name : str
-            Argument name, as specified in the Scenario class.
-        scenario : dict
-            Scenario dict as provided by the user or as parsed by the cli
-            interface.
-        help : str
-            Help string of the argument
-        callback : callable, optional (default=None)
-            If given, will be called to transform the given argument.
-        default : object, optional (default=None)
-            Will be used as default value if the argument is not given by the
-            user.
-        dest : str, optional (default=None)
-            Will be used as member name of the scenario.
-        required : bool (default=False)
-            If ``True``, the scenario will raise an Exception if the argument is
-            not given.
-        choice : list, optional (default=None)
-            If given, the scenario checks whether the argument is in the
-            list. If not, it raises an Exception.
-
-        Returns
-        -------
-        str
-            Member name of the attribute.
-        object
-            Value of the attribute.
-        """
-        normalized_name = name.lower().replace('-', '').replace('_', '')
-        value = None
-
-        # Allows us to pop elements in order to remove all parsed elements
-        # from the dictionary
-        for key in list(scenario.keys()):
-            # Check all possible ways to spell an argument
-            normalized_key = key.lower().replace('-', '').replace('_', '')
-            if normalized_key == normalized_name:
-                value = scenario.pop(key)
-
-        if dest is None:
-            dest = name.lower().replace('-', '_')
-
-        if required is True:
-            if value is None:
-                raise ValueError('Required scenario argument %s not given.' %
-                                 name)
-
-        if value is None:
-            value = default
-
-        if value is not None and callable(callback):
-            value = callback(value)
-
-        if value is not None and choice:
-            value = value.strip()
-            if value not in choice:
-                raise ValueError('Argument %s can only take a value in %s, '
-                                 'but is %s' % (name, choice, value))
-
-        return dest, value
-
-    def _add_arguments(self):
-        """TODO"""
-        # Add allowed arguments
-        self.add_argument(name='abort_on_first_run_crash',
-                          help="If true, *SMAC* will abort if the first run of "
-                               "the target algorithm crashes.",
-                          default=True, callback=_is_truthy)
-        self.add_argument(name='always_race_default', default=False,
-                          help="Race new incumbents always against default "
-                               "configuration.",
-                          callback=_is_truthy, dest="always_race_default")
-        self.add_argument(name='algo', dest='ta', callback=shlex.split,
-                          help="Specifies the target algorithm call that *SMAC* "
-                               "will optimize. Interpreted as a bash-command.")
-        self.add_argument(name='execdir', default='.',
-                          help="Specifies the path to the execution-directory.")
-        self.add_argument(name='deterministic', default=False,
-                          help="If true, the target algorithm is expected to be deterministic.",
-                          callback=_is_truthy)
-        self.add_argument(name='intensification_percentage', default=0.5,
-                          help="The fraction of time to be used on "
-                               "intensification (versus choice of next "
-                                "Configurations).", callback=float)
-        self.add_argument(name='paramfile', help="Specifies the path to the "
-                                                 "PCS-file.",
-                          dest='pcs_fn', mutually_exclusive_group='cs')
-        self.add_argument(name='run_obj',
-                          help="Defines what metric to optimize. When "
-                               "optimizing runtime, *cutoff_time* is "
-                               "required as well.",
-                          required=True, choice=['runtime', 'quality'])
-        self.add_argument(name='overall_obj',
-                          help="PARX, where X is an integer defining the "
-                               "penalty imposed on timeouts (i.e. runtimes that "
-                               "exceed the *cutoff-time*).",
-                          default='par10')
-        self.add_argument(name='cost_for_crash', default=float(MAXINT),
-                          help="Defines the cost-value for crashed runs "
-                               "on scenarios with quality as run-obj.",
-                          callback=float)
-        self.add_argument(name='cutoff_time',
-                          help="Maximum runtime, after which the "
-                               "target algorithm is cancelled. **Required "
-                               "if *run_obj* is runtime.**", default=None,
-                          dest='cutoff', callback=float)
-        self.add_argument(name='memory_limit',
-                          help="Maximum available memory the target algorithm "
-                               "can occupy before being cancelled.")
-        self.add_argument(name='tuner-timeout',
-                          help="Maximum amount of CPU-time used for optimization.",
-                          default=numpy.inf,
-                          dest='algo_runs_timelimit', callback=float)
-        self.add_argument(name='wallclock_limit',
-                          help="Maximum amount of wallclock-time used for optimization.",
-                          default=numpy.inf, callback=float)
-        self.add_argument(name='always_race_default',
-                          help="Race new incumbents always against default configuration.",
-                          default=False,
-                          callback=_is_truthy, dest="always_race_default")
-        self.add_argument(name='runcount_limit',
-                          help="Maximum number of algorithm-calls during optimization.",
-                          default=numpy.inf, callback=float, dest="ta_run_limit")
-        self.add_argument(name='minR',
-                          help="Minimum number of calls per configuration.",
-                          default=1, callback=int, dest='minR')
-        self.add_argument(name='maxR',
-                          help="Maximum number of calls per configuration.",
-                          default=2000, callback=int, dest='maxR')
-        self.add_argument(name='instance_file',
-                          help="Specifies the file with the training-instances.",
-                          dest='train_inst_fn')
-        self.add_argument(name='test_instance_file',
-                          help="Specifies the file with the test-instances.",
-                          dest='test_inst_fn')
-        self.add_argument(name='feature_file',
-                          help="Specifies the file with the instance-features.",
-                          dest='feature_fn')
-        self.add_argument(name='output_dir',
-                          help="Specifies the output-directory for all emerging "
-                               "files, such as logging and results.",
-                          default="smac3-output_%s" % (
-                              datetime.datetime.fromtimestamp(
-                                  time.time()).strftime(
-                                  '%Y-%m-%d_%H:%M:%S_%f')))
-        self.add_argument(name='input_psmac_dirs', default=None,
-                          help="For parallel SMAC, multiple output-directories "
-                               "are used.")
-        self.add_argument(name='shared_model',
-                          help="Whether to run SMAC in parallel mode.",
-                          default=False, callback=_is_truthy)
-        self.add_argument(name='instances', default=[[None]], help=None,
-                          dest='train_insts')
-        self.add_argument(name='test_instances', default=[[None]], help=None,
-                          dest='test_insts')
-        self.add_argument(name='initial_incumbent', default="DEFAULT",
-                          help="DEFAULT is the default from the PCS.",
-                          dest='initial_incumbent',
-                          choice=['DEFAULT', 'RANDOM'])
-        # instance name -> feature vector
-        self.add_argument(name='features', default={}, help=None,
-                          dest='feature_dict')
-        # ConfigSpace object
-        self.add_argument(name='cs', help=None, mutually_exclusive_group='cs')
->>>>>>> cc40e575
 
     def _transform_arguments(self):
         """TODO"""
@@ -369,38 +98,6 @@
         self.n_features = len(self.feature_dict)
         self.feature_array = None
 
-<<<<<<< HEAD
-=======
-        if self.overall_obj[:3] in ["PAR", "par"]:
-            par_str = self.overall_obj[3:]
-        elif self.overall_obj[:4] in ["mean", "MEAN"]:
-            par_str = self.overall_obj[4:]
-        # Check for par-value as in "par10"/ "mean5"
-        if par_str:
-            self.par_factor = int(par_str)
-        else:
-            self.logger.debug("No par-factor detected. Using 1 by default.")
-            self.par_factor = 1
-
-        # read instance files
-        if self.train_inst_fn:
-            if os.path.isfile(self.train_inst_fn):
-                self.train_insts = self.in_reader.read_instance_file(
-                    self.train_inst_fn)
-            else:
-                self.logger.error(
-                    "Have not found instance file: %s", self.train_inst_fn)
-                sys.exit(1)
-        if self.test_inst_fn:
-            if os.path.isfile(self.test_inst_fn):
-                self.test_insts = self.in_reader.read_instance_file(
-                    self.test_inst_fn)
-            else:
-                self.logger.error(
-                    "Could not find test instance file: %s", self.test_inst_fn)
-                sys.exit(1)
-
->>>>>>> cc40e575
         self.instance_specific = {}
 
         def extract_instance_specific(instance_list):
@@ -425,36 +122,6 @@
             self.feature_array = numpy.array(self.feature_array)
             self.n_features = self.feature_array.shape[1]
 
-<<<<<<< HEAD
-=======
-        # read pcs file
-        if self.pcs_fn and os.path.isfile(self.pcs_fn):
-            with open(self.pcs_fn) as fp:
-                pcs_str = fp.readlines()
-                try:
-                    self.cs = pcs.read(pcs_str)
-                except:
-                    self.logger.debug("Could not parse pcs file with old format; trying new format next")
-                    self.cs = pcs_new.read(pcs_str)
-                self.cs.seed(42)
-        elif self.pcs_fn:
-            self.logger.error("Could not find pcs file: %s", self.pcs_fn)
-            sys.exit(1)
-
-        # you cannot set output dir to None directly
-        # because None is replaced by default always
-        if self.output_dir == "":
-            self.output_dir = None
-            self.logger.debug("Deactivate output directory.")
-        else:
-            self.logger.info("Output to %s", self.output_dir)
-
-        if self.shared_model and self.input_psmac_dirs is None:
-            # per default, we assume that
-            # all pSMAC runs write to the default output dir
-            self.input_psmac_dirs = "smac3-output*/run*/"
-
->>>>>>> cc40e575
     def __getstate__(self):
         d = dict(self.__dict__)
         del d['logger']
