--- conflicted
+++ resolved
@@ -323,12 +323,8 @@
         self,
         start_points: List[Configuration],
     ) -> List[Tuple[float, Configuration]]:
-<<<<<<< HEAD
-        # Gather data strucuture for starting points
-=======
 
         # Gather data structure for starting points
->>>>>>> fc26ba4a
         if isinstance(start_points, Configuration):
             start_points = [start_points]
         candidates = start_points
