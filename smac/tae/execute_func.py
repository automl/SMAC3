import inspect
import math
import time
import traceback
from typing import Dict, List, Optional, Tuple, Union, Callable, cast

import numpy as np
import pynisher

from smac.configspace import Configuration
from smac.stats.stats import Stats
from smac.tae import StatusType
from smac.utils.constants import MAXINT, MAX_CUTOFF
from smac.tae.serial_runner import SerialRunner
from smac.utils.logging import PickableLoggerAdapter

__author__ = "Marius Lindauer, Matthias Feurer"
__copyright__ = "Copyright 2015, ML4AAD"
__license__ = "3-clause BSD"
__maintainer__ = "Marius Lindauer"
__email__ = "lindauer@cs.uni-freiburg.de"
__version__ = "0.0.2"


class AbstractTAFunc(SerialRunner):
    """Baseclass to execute target algorithms which are python functions.

    **Note:*** Do not use directly

    Parameters
    ----------
    ta : callable
        Function (target algorithm) to be optimized.
    stats: Stats()
         stats object to collect statistics about runtime and so on
    multi_objectives: List[str]
        names of the objectives, by default it is a single objective parameter "cost"
    run_obj: str
        run objective of SMAC
    memory_limit : int, optional
        Memory limit (in MB) that will be applied to the target algorithm.
    par_factor: int
        penalization factor
    cost_for_crash : float
        cost that is used in case of crashed runs (including runs
        that returned NaN or inf)
    use_pynisher: bool
        use pynisher to limit resources;
        if disabled
          * TA func can use as many resources
          as it wants (time and memory) --- use with caution
          * all runs will be returned as SUCCESS if returned value is not None

    Attributes
    ----------
    memory_limit
    use_pynisher
    """

    def __init__(
        self,
        ta: Callable,
        stats: Stats,
<<<<<<< HEAD
        multi_objectives: List[str] = ['cost'],
=======
        multi_objectives: List[str] = ["cost"],
>>>>>>> ee600d29
        run_obj: str = "quality",
        memory_limit: Optional[int] = None,
        par_factor: int = 1,
        cost_for_crash: float = float(MAXINT),
        abort_on_first_run_crash: bool = False,
        use_pynisher: bool = True
    ):

<<<<<<< HEAD
        super().__init__(ta=ta,
                         stats=stats,
                         multi_objectives=multi_objectives,
                         run_obj=run_obj,
                         par_factor=par_factor,
                         cost_for_crash=cost_for_crash,
                         abort_on_first_run_crash=abort_on_first_run_crash)
=======
        super().__init__(
            ta=ta,
            stats=stats,
            multi_objectives=multi_objectives,
            run_obj=run_obj,
            par_factor=par_factor,
            cost_for_crash=cost_for_crash,
            abort_on_first_run_crash=abort_on_first_run_crash,
        )
>>>>>>> ee600d29
        self.ta = ta
        self.stats = stats
        self.multi_objectives = multi_objectives
        self.run_obj = run_obj

        self.par_factor = par_factor
        self.cost_for_crash = cost_for_crash
        self.abort_on_first_run_crash = abort_on_first_run_crash

        signature = inspect.signature(ta).parameters
        self._accepts_seed = "seed" in signature.keys()
        self._accepts_instance = "instance" in signature.keys()
        self._accepts_budget = "budget" in signature.keys()
        if not callable(ta):
<<<<<<< HEAD
            raise TypeError('Argument `ta` must be a callable, but is %s' % type(ta))
=======
            raise TypeError("Argument `ta` must be a callable, but is %s" % type(ta))
>>>>>>> ee600d29
        self._ta = cast(Callable, ta)

        if memory_limit is not None:
            memory_limit = int(math.ceil(memory_limit))
        self.memory_limit = memory_limit

        self.use_pynisher = use_pynisher

        self.logger = PickableLoggerAdapter(
<<<<<<< HEAD
            self.__module__ + '.' + self.__class__.__name__)

    def run(self, config: Configuration,
            instance: Optional[str] = None,
            cutoff: Optional[float] = None,
            seed: int = 12345,
            budget: Optional[float] = None,
            instance_specific: str = "0") -> Tuple[StatusType, float, float, Dict]:
=======
            self.__module__ + "." + self.__class__.__name__
        )

    def run(
        self,
        config: Configuration,
        instance: Optional[str] = None,
        cutoff: Optional[float] = None,
        seed: int = 12345,
        budget: Optional[float] = None,
        instance_specific: str = "0",
    ) -> Tuple[StatusType, float, float, Dict]:
>>>>>>> ee600d29
        """Runs target algorithm <self._ta> with configuration <config> for at
        most <cutoff> seconds, allowing it to use at most <memory_limit> RAM.

        Whether the target algorithm is called with the <instance> and
        <seed> depends on the subclass implementing the actual call to
        the target algorithm.

        Parameters
        ----------
            config : Configuration, dictionary (or similar)
                Dictionary param -> value
            instance : str, optional
                Problem instance
            cutoff : float, optional
                Wallclock time limit of the target algorithm. If no value is
                provided no limit will be enforced. It is casted to integer internally.
            seed : int
                Random seed
            budget : float, optional
                A positive, real-valued number representing an arbitrary limit to the target algorithm
                Handled by the target algorithm internally
            instance_specific: str
                Instance specific information (e.g., domain file or solution)
        Returns
        -------
            status: enum of StatusType (int)
                {SUCCESS, TIMEOUT, CRASHED, ABORT}
            cost: np.ndarray
                cost/regret/quality/runtime (float) (None, if not returned by TA)
            runtime: float
                runtime (None if not returned by TA)
            additional_info: dict
                all further additional run information
        """

        obj_kwargs = {}  # type: Dict[str, Union[int, str, float, None]]
        if self._accepts_seed:
            obj_kwargs["seed"] = seed
        if self._accepts_instance:
            obj_kwargs["instance"] = instance
        if self._accepts_budget:
            obj_kwargs["budget"] = budget

        cost = self.cost_for_crash  # type: Union[float, List[float]]

        cost = self.cost_for_crash  # type: Union[float, List[float]]

        if self.use_pynisher:
            # walltime for pynisher has to be a rounded up integer
            if cutoff is not None:
                cutoff = int(math.ceil(cutoff))
                if cutoff > MAX_CUTOFF:
                    raise ValueError(
                        "%d is outside the legal range of [0, 65535] "
                        "for cutoff (when using pynisher, due to OS limitations)"
                        % cutoff
                    )

            arguments = {
                "logger": self.logger,
                "wall_time_in_s": cutoff,
                "mem_in_mb": self.memory_limit,
            }

            # call ta
            try:
                obj = pynisher.enforce_limits(**arguments)(self._ta)
                rval = self._call_ta(obj, config, obj_kwargs)
            except Exception as e:
                cost = np.asarray(cost).squeeze()
                exception_traceback = traceback.format_exc()
                error_message = repr(e)
                additional_info = {
                    "traceback": exception_traceback,
                    "error": error_message,
                }

                return StatusType.CRASHED, cost, 0.0, additional_info  # type: ignore

            if isinstance(rval, tuple):
                result = rval[0]
                additional_run_info = rval[1]
            else:
                result = rval
                additional_run_info = {}

            # get status, cost, time
            if obj.exit_status is pynisher.TimeoutException:
                status = StatusType.TIMEOUT
            elif obj.exit_status is pynisher.MemorylimitException:
                status = StatusType.MEMOUT
            elif obj.exit_status == 0 and result is not None:
                status = StatusType.SUCCESS
<<<<<<< HEAD
                cost = result  # type: ignore # noqa 
=======
                cost = result  # type: ignore # noqa
>>>>>>> ee600d29
            else:
                status = StatusType.CRASHED

            runtime = float(obj.wall_clock_time)
        else:
            start_time = time.time()

            # call ta
            try:
                rval = self._call_ta(self._ta, config, obj_kwargs)

                if isinstance(rval, tuple):
                    result = rval[0]
                    additional_run_info = rval[1]
                else:
                    result = rval
                    additional_run_info = {}

                status = StatusType.SUCCESS
                cost = result  # type: ignore
            except Exception as e:
                self.logger.exception(e)
                status = StatusType.CRASHED
                additional_run_info = {}

            runtime = time.time() - start_time

        # Do some sanity checking (for multi objective)
        if len(self.multi_objectives) > 1:
            error = f"Returned costs {cost} does not match the number of objectives {len(self.multi_objectives)}."

            # If dict convert to array
            # Make sure the ordering is correct
            if isinstance(cost, dict):
                ordered_cost = []
                for name in self.multi_objectives:
                    if name not in cost:
<<<<<<< HEAD
                        raise RuntimeError(f'Objective {name} was not found in the returned costs.')
=======
                        raise RuntimeError(
                            f"Objective {name} was not found in the returned costs."
                        )
>>>>>>> ee600d29

                    ordered_cost.append(cost[name])
                cost = ordered_cost

            if isinstance(cost, list):
                if len(cost) != len(self.multi_objectives):
                    raise RuntimeError(error)

            if isinstance(cost, float):
                raise RuntimeError(error)

        if cost is None or status == StatusType.CRASHED:
            status = StatusType.CRASHED
            cost = self.cost_for_crash

        cost = np.asarray(cost).squeeze()

        return status, cost, runtime, additional_run_info  # type: ignore

    def _call_ta(
        self,
        obj: Callable,
        config: Configuration,
        obj_kwargs: Dict[str, Union[int, str, float, None]],
    ) -> Union[float, Tuple[float, Dict]]:
        raise NotImplementedError()


class ExecuteTAFuncDict(AbstractTAFunc):

    """Evaluate function for given configuration and resource limit.

    Passes the configuration as a dictionary to the target algorithm. The
    target algorithm needs to implement one of the following signatures:

    * ``target_algorithm(config: Configuration) -> Union[float, Tuple[float, Any]]``
    * ``target_algorithm(config: Configuration, seed: int) -> Union[float, Tuple[float, Any]]``
    * ``target_algorithm(config: Configuration, seed: int, instance: str) -> Union[float, Tuple[float, Any]]``

    The target algorithm can either return a float (the loss), or a tuple
    with the first element being a float and the second being additional run
    information.

    ExecuteTAFuncDict will use inspection to figure out the correct call to
    the target algorithm.

    Parameters
    ----------
    ta : callable
        Function (target algorithm) to be optimized.
    stats : smac.stats.stats.Stats, optional
        Stats object to collect statistics about runtime etc.
    run_obj : str, optional
        Run objective (runtime or quality)
    memory_limit : int, optional
        Memory limit (in MB) that will be applied to the target algorithm.
    par_factor : int, optional
        Penalized average runtime factor. Only used when `run_obj='runtime'`
    use_pynisher: bool, optional
        use pynisher to limit resources;
    """

    def _call_ta(
        self,
        obj: Callable,
        config: Configuration,
        obj_kwargs: Dict[str, Union[int, str, float, None]],
    ) -> Union[float, Tuple[float, Dict]]:

        return obj(config, **obj_kwargs)


class ExecuteTAFuncArray(AbstractTAFunc):
    """Evaluate function for given configuration and resource limit.

    Passes the configuration as an array-like to the target algorithm. The
    target algorithm needs to implement one of the following signatures:

    * ``target_algorithm(config: np.ndarray) -> Union[float, Tuple[float, Any]]``
    * ``target_algorithm(config: np.ndarray, seed: int) -> Union[float, Tuple[float, Any]]``
    * ``target_algorithm(config: np.ndarray, seed: int, instance: str) -> Union[float, Tuple[float, Any]]``

    The target algorithm can either return a float (the loss), or a tuple
    with the first element being a float and the second being additional run
    information.

    ExecuteTAFuncDict will use inspection to figure out the correct call to
    the target algorithm.

    Parameters
    ----------
    ta : callable
        Function (target algorithm) to be optimized.
    stats : smac.stats.stats.Stats, optional
        Stats object to collect statistics about runtime etc.
    run_obj: str, optional
        Run objective (runtime or quality)
    memory_limit : int, optional
        Memory limit (in MB) that will be applied to the target algorithm.
    par_factor: int, optional
        Penalized average runtime factor. Only used when `run_obj='runtime'`
    """

    def _call_ta(
        self,
        obj: Callable,
        config: Configuration,
        obj_kwargs: Dict[str, Union[int, str, float, None]],
    ) -> Union[float, Tuple[float, Dict]]:

<<<<<<< HEAD
        x = np.array([val for _, val in sorted(config.get_dictionary().items())],
                     dtype=float)
=======
        x = np.array(
            [val for _, val in sorted(config.get_dictionary().items())], dtype=float
        )
>>>>>>> ee600d29
        return obj(x, **obj_kwargs)<|MERGE_RESOLUTION|>--- conflicted
+++ resolved
@@ -61,28 +61,15 @@
         self,
         ta: Callable,
         stats: Stats,
-<<<<<<< HEAD
-        multi_objectives: List[str] = ['cost'],
-=======
         multi_objectives: List[str] = ["cost"],
->>>>>>> ee600d29
         run_obj: str = "quality",
         memory_limit: Optional[int] = None,
         par_factor: int = 1,
         cost_for_crash: float = float(MAXINT),
         abort_on_first_run_crash: bool = False,
-        use_pynisher: bool = True
+        use_pynisher: bool = True,
     ):
 
-<<<<<<< HEAD
-        super().__init__(ta=ta,
-                         stats=stats,
-                         multi_objectives=multi_objectives,
-                         run_obj=run_obj,
-                         par_factor=par_factor,
-                         cost_for_crash=cost_for_crash,
-                         abort_on_first_run_crash=abort_on_first_run_crash)
-=======
         super().__init__(
             ta=ta,
             stats=stats,
@@ -92,7 +79,6 @@
             cost_for_crash=cost_for_crash,
             abort_on_first_run_crash=abort_on_first_run_crash,
         )
->>>>>>> ee600d29
         self.ta = ta
         self.stats = stats
         self.multi_objectives = multi_objectives
@@ -107,11 +93,7 @@
         self._accepts_instance = "instance" in signature.keys()
         self._accepts_budget = "budget" in signature.keys()
         if not callable(ta):
-<<<<<<< HEAD
-            raise TypeError('Argument `ta` must be a callable, but is %s' % type(ta))
-=======
             raise TypeError("Argument `ta` must be a callable, but is %s" % type(ta))
->>>>>>> ee600d29
         self._ta = cast(Callable, ta)
 
         if memory_limit is not None:
@@ -121,16 +103,6 @@
         self.use_pynisher = use_pynisher
 
         self.logger = PickableLoggerAdapter(
-<<<<<<< HEAD
-            self.__module__ + '.' + self.__class__.__name__)
-
-    def run(self, config: Configuration,
-            instance: Optional[str] = None,
-            cutoff: Optional[float] = None,
-            seed: int = 12345,
-            budget: Optional[float] = None,
-            instance_specific: str = "0") -> Tuple[StatusType, float, float, Dict]:
-=======
             self.__module__ + "." + self.__class__.__name__
         )
 
@@ -143,7 +115,6 @@
         budget: Optional[float] = None,
         instance_specific: str = "0",
     ) -> Tuple[StatusType, float, float, Dict]:
->>>>>>> ee600d29
         """Runs target algorithm <self._ta> with configuration <config> for at
         most <cutoff> seconds, allowing it to use at most <memory_limit> RAM.
 
@@ -237,11 +208,7 @@
                 status = StatusType.MEMOUT
             elif obj.exit_status == 0 and result is not None:
                 status = StatusType.SUCCESS
-<<<<<<< HEAD
-                cost = result  # type: ignore # noqa 
-=======
                 cost = result  # type: ignore # noqa
->>>>>>> ee600d29
             else:
                 status = StatusType.CRASHED
 
@@ -279,13 +246,9 @@
                 ordered_cost = []
                 for name in self.multi_objectives:
                     if name not in cost:
-<<<<<<< HEAD
-                        raise RuntimeError(f'Objective {name} was not found in the returned costs.')
-=======
                         raise RuntimeError(
                             f"Objective {name} was not found in the returned costs."
                         )
->>>>>>> ee600d29
 
                     ordered_cost.append(cost[name])
                 cost = ordered_cost
@@ -396,12 +359,7 @@
         obj_kwargs: Dict[str, Union[int, str, float, None]],
     ) -> Union[float, Tuple[float, Dict]]:
 
-<<<<<<< HEAD
-        x = np.array([val for _, val in sorted(config.get_dictionary().items())],
-                     dtype=float)
-=======
         x = np.array(
             [val for _, val in sorted(config.get_dictionary().items())], dtype=float
         )
->>>>>>> ee600d29
         return obj(x, **obj_kwargs)