import typing

import logging

import dask.distributed  # type: ignore
import numpy as np

from smac.configspace import Configuration
from smac.epm.random_epm import RandomEPM
from smac.facade.smac_ac_facade import SMAC4AC
from smac.initial_design.initial_design import InitialDesign
from smac.intensification.abstract_racer import AbstractRacer
from smac.optimizer.ei_optimization import AcquisitionFunctionMaximizer, RandomSearch
from smac.runhistory.runhistory import RunHistory
from smac.runhistory.runhistory2epm import (
    AbstractRunHistory2EPM,
    RunHistory2EPM4Cost,
    RunHistory2EPM4LogCost,
)
from smac.scenario.scenario import Scenario
from smac.stats.stats import Stats
from smac.tae.base import BaseRunner

__author__ = "Marius Lindauer"
__copyright__ = "Copyright 2016, ML4AAD"
__license__ = "3-clause BSD"


class ROAR(SMAC4AC):
    """
    Facade to use ROAR mode

    Parameters
    ----------
    scenario: smac.scenario.scenario.Scenario
        Scenario object
    tae_runner: smac.tae.base.BaseRunner or callable
        Callable or implementation of
        :class:`~smac.tae.base.BaseRunner`. In case a
        callable is passed it will be wrapped by
        :class:`~smac.tae.execute_func.ExecuteTAFuncDict`.
        If not set, it will be initialized with the
        :class:`~smac.tae.execute_ta_run_old.ExecuteTARunOld`.
    tae_runner_kwargs: Optional[Dict]
        arguments passed to constructor of '~tae_runner'
    runhistory: RunHistory
        Runhistory to store all algorithm runs
    intensifier: AbstractRacer
        intensification object to issue a racing to decide the current incumbent
    intensifier_kwargs: Optional[Dict]
        arguments passed to the constructor of '~intensifier'
    acquisition_function_optimizer : ~smac.optimizer.ei_optimization.AcquisitionFunctionMaximizer
        Object that implements the :class:`~smac.optimizer.ei_optimization.AcquisitionFunctionMaximizer`.
        Will use :class:`smac.optimizer.ei_optimization.RandomSearch` if not set. Can be used
        to perform random search over a fixed set of configurations.
    acquisition_function_optimizer_kwargs: Optional[dict]
        Arguments passed to constructor of `~acquisition_function_optimizer`
    initial_design : InitialDesign
        initial sampling design
    initial_design_kwargs: Optional[dict]
        arguments passed to constructor of `~initial_design`
    initial_configurations: typing.List[Configuration]
        list of initial configurations for initial design --
        cannot be used together with initial_design
    stats: Stats
        optional stats object
    rng: Optional[int, np.random.RandomState]
        Random number generator
    run_id: Optional[int]
        Run ID will be used as subfolder for output_dir.
    dask_client : dask.distributed.Client
        User-created dask client, can be used to start a dask cluster and then attach SMAC to it.
    n_jobs : int, optional
        Number of jobs. If > 1 or -1, this creates a dask client if ``dask_client`` is ``None``. Will
        be ignored if ``dask_client`` is not ``None``.
        If ``None``, this value will be set to 1, if ``-1``, this will be set to the number of cpu cores.

    Attributes
    ----------
    logger

    See Also
    --------
    :class:`~smac.facade.smac_ac_facade.SMAC4AC`

    """

<<<<<<< HEAD
    def __init__(
        self,
        scenario: Scenario,
        tae_runner: typing.Optional[typing.Union[typing.Type[BaseRunner], typing.Callable]] = None,
        tae_runner_kwargs: typing.Optional[typing.Dict] = None,
        runhistory: RunHistory = None,
        intensifier: typing.Optional[typing.Type[AbstractRacer]] = None,
        intensifier_kwargs: typing.Optional[typing.Dict] = None,
        acquisition_function_optimizer: typing.Optional[typing.Type[AcquisitionFunctionMaximizer]] = None,
        acquisition_function_optimizer_kwargs: typing.Optional[dict] = None,
        initial_design: typing.Optional[typing.Type[InitialDesign]] = None,
        initial_design_kwargs: typing.Optional[dict] = None,
        initial_configurations: typing.List[Configuration] = None,
        stats: Stats = None,
        rng: np.random.RandomState = None,
        run_id: int = 1,
        dask_client: typing.Optional[dask.distributed.Client] = None,
        n_jobs: typing.Optional[int] = 1,
    ):
=======
    def __init__(self,
                 scenario: Scenario,
                 tae_runner: typing.Optional[
                     typing.Union[typing.Type[BaseRunner], typing.Callable]
                 ] = None,
                 tae_runner_kwargs: typing.Optional[typing.Dict] = None,
                 runhistory: RunHistory = None,
                 intensifier: typing.Optional[typing.Type[AbstractRacer]] = None,
                 intensifier_kwargs: typing.Optional[typing.Dict] = None,
                 acquisition_function_optimizer: typing.Optional[typing.Type[AcquisitionFunctionMaximizer]] = None,
                 acquisition_function_optimizer_kwargs: typing.Optional[dict] = None,
                 initial_design: typing.Optional[typing.Type[InitialDesign]] = None,
                 initial_design_kwargs: typing.Optional[dict] = None,
                 initial_configurations: typing.List[Configuration] = None,
                 stats: Stats = None,
                 rng: typing.Optional[typing.Union[int, np.random.RandomState]] = None,
                 run_id: typing.Optional[int] = None,
                 dask_client: typing.Optional[dask.distributed.Client] = None,
                 n_jobs: typing.Optional[int] = 1,
                 ):
>>>>>>> a7c8d3f7
        self.logger = logging.getLogger(self.__module__ + "." + self.__class__.__name__)

        scenario.acq_opt_challengers = 1  # type: ignore[attr-defined] # noqa F821

        if acquisition_function_optimizer is None:
            acquisition_function_optimizer = RandomSearch

        if scenario.run_obj == "runtime":
            # We need to do this to be on the same scale for imputation (although we only impute with a Random EPM)
            runhistory2epm = RunHistory2EPM4LogCost  # type: typing.Type[AbstractRunHistory2EPM]
        else:
            runhistory2epm = RunHistory2EPM4Cost

        # use SMAC facade
        super().__init__(
            scenario=scenario,
            tae_runner=tae_runner,
            tae_runner_kwargs=tae_runner_kwargs,
            runhistory=runhistory,
            intensifier=intensifier,
            intensifier_kwargs=intensifier_kwargs,
            runhistory2epm=runhistory2epm,
            initial_design=initial_design,
            initial_design_kwargs=initial_design_kwargs,
            initial_configurations=initial_configurations,
            run_id=run_id,
            acquisition_function_optimizer=acquisition_function_optimizer,
            acquisition_function_optimizer_kwargs=acquisition_function_optimizer_kwargs,
            model=RandomEPM,
            rng=rng,
            stats=stats,
            dask_client=dask_client,
            n_jobs=n_jobs,
        )<|MERGE_RESOLUTION|>--- conflicted
+++ resolved
@@ -85,48 +85,26 @@
 
     """
 
-<<<<<<< HEAD
-    def __init__(
-        self,
-        scenario: Scenario,
-        tae_runner: typing.Optional[typing.Union[typing.Type[BaseRunner], typing.Callable]] = None,
-        tae_runner_kwargs: typing.Optional[typing.Dict] = None,
-        runhistory: RunHistory = None,
-        intensifier: typing.Optional[typing.Type[AbstractRacer]] = None,
-        intensifier_kwargs: typing.Optional[typing.Dict] = None,
-        acquisition_function_optimizer: typing.Optional[typing.Type[AcquisitionFunctionMaximizer]] = None,
-        acquisition_function_optimizer_kwargs: typing.Optional[dict] = None,
-        initial_design: typing.Optional[typing.Type[InitialDesign]] = None,
-        initial_design_kwargs: typing.Optional[dict] = None,
-        initial_configurations: typing.List[Configuration] = None,
-        stats: Stats = None,
-        rng: np.random.RandomState = None,
-        run_id: int = 1,
-        dask_client: typing.Optional[dask.distributed.Client] = None,
-        n_jobs: typing.Optional[int] = 1,
-    ):
-=======
     def __init__(self,
-                 scenario: Scenario,
-                 tae_runner: typing.Optional[
-                     typing.Union[typing.Type[BaseRunner], typing.Callable]
-                 ] = None,
-                 tae_runner_kwargs: typing.Optional[typing.Dict] = None,
-                 runhistory: RunHistory = None,
-                 intensifier: typing.Optional[typing.Type[AbstractRacer]] = None,
-                 intensifier_kwargs: typing.Optional[typing.Dict] = None,
-                 acquisition_function_optimizer: typing.Optional[typing.Type[AcquisitionFunctionMaximizer]] = None,
-                 acquisition_function_optimizer_kwargs: typing.Optional[dict] = None,
-                 initial_design: typing.Optional[typing.Type[InitialDesign]] = None,
-                 initial_design_kwargs: typing.Optional[dict] = None,
-                 initial_configurations: typing.List[Configuration] = None,
-                 stats: Stats = None,
-                 rng: typing.Optional[typing.Union[int, np.random.RandomState]] = None,
-                 run_id: typing.Optional[int] = None,
-                 dask_client: typing.Optional[dask.distributed.Client] = None,
-                 n_jobs: typing.Optional[int] = 1,
-                 ):
->>>>>>> a7c8d3f7
+         scenario: Scenario,
+         tae_runner: typing.Optional[
+             typing.Union[typing.Type[BaseRunner], typing.Callable]
+         ] = None,
+         tae_runner_kwargs: typing.Optional[typing.Dict] = None,
+         runhistory: RunHistory = None,
+         intensifier: typing.Optional[typing.Type[AbstractRacer]] = None,
+         intensifier_kwargs: typing.Optional[typing.Dict] = None,
+         acquisition_function_optimizer: typing.Optional[typing.Type[AcquisitionFunctionMaximizer]] = None,
+         acquisition_function_optimizer_kwargs: typing.Optional[dict] = None,
+         initial_design: typing.Optional[typing.Type[InitialDesign]] = None,
+         initial_design_kwargs: typing.Optional[dict] = None,
+         initial_configurations: typing.List[Configuration] = None,
+         stats: Stats = None,
+         rng: typing.Optional[typing.Union[int, np.random.RandomState]] = None,
+         run_id: typing.Optional[int] = None,
+         dask_client: typing.Optional[dask.distributed.Client] = None,
+         n_jobs: typing.Optional[int] = 1,
+     ):
         self.logger = logging.getLogger(self.__module__ + "." + self.__class__.__name__)
 
         scenario.acq_opt_challengers = 1  # type: ignore[attr-defined] # noqa F821
