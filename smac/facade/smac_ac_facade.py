import inspect
import logging
from typing import List, Union, Optional, Type, Callable, cast, Dict, Any

import dask.distributed
import joblib
import numpy as np

# tae
from smac.tae.base import BaseRunner
from smac.tae.execute_ta_run_old import ExecuteTARunOld
from smac.tae.execute_func import ExecuteTAFuncDict
from smac.tae import StatusType
from smac.tae.dask_runner import DaskParallelRunner

# stats and options
from smac.stats.stats import Stats
from smac.scenario.scenario import Scenario

# runhistory
from smac.runhistory.runhistory import RunHistory
from smac.runhistory.runhistory2epm import (
    AbstractRunHistory2EPM,
    RunHistory2EPM4LogCost,
    RunHistory2EPM4Cost,
    RunHistory2EPM4InvScaledCost,
    RunHistory2EPM4LogScaledCost,
)

# Initial designs
from smac.initial_design.initial_design import InitialDesign
from smac.initial_design.default_configuration_design import DefaultConfiguration
from smac.initial_design.random_configuration_design import RandomConfigurations
from smac.initial_design.latin_hypercube_design import LHDesign
from smac.initial_design.factorial_design import FactorialInitialDesign
from smac.initial_design.sobol_design import SobolDesign

# intensification
from smac.intensification.intensification import Intensifier
from smac.intensification.successive_halving import SuccessiveHalving
from smac.intensification.hyperband import Hyperband
from smac.intensification.abstract_racer import AbstractRacer

# optimizer
from smac.optimizer.smbo import SMBO
<<<<<<< HEAD
from smac.optimizer.acquisition import EI, LogEI, AbstractAcquisitionFunction, IntegratedAcquisitionFunction
from smac.optimizer.ei_optimization import LocalAndSortedRandomSearch, \
    AcquisitionFunctionMaximizer
from smac.optimizer.random_configuration_chooser import RandomConfigurationChooser, ChooserProb
from smac.optimizer.multi_objective.abstract_multi_objective_algorithm import AbstractMultiObjectiveAlgorithm
from smac.optimizer.multi_objective.aggregation_strategy import AggregationStrategy, ParEGO
=======
from smac.optimizer.acquisition import (
    EI,
    LogEI,
    AbstractAcquisitionFunction,
    IntegratedAcquisitionFunction,
)
from smac.optimizer.ei_optimization import (
    LocalAndSortedRandomSearch,
    AcquisitionFunctionMaximizer,
)
from smac.optimizer.random_configuration_chooser import (
    RandomConfigurationChooser,
    ChooserProb,
)
from smac.optimizer.multi_objective.abstract_multi_objective_algorithm import (
    AbstractMultiObjectiveAlgorithm,
)
from smac.optimizer.multi_objective.aggregation_strategy import (
    AggregationStrategy,
    MeanAggregationStrategy,
)

>>>>>>> ee600d29
# epm
from smac.epm.rf_with_instances import RandomForestWithInstances
from smac.epm.rfr_imputator import RFRImputator
from smac.epm.base_epm import AbstractEPM
from smac.epm.util_funcs import get_types, get_rng

# utils
from smac.utils.logging import format_array
from smac.utils.io.traj_logging import TrajLogger, TrajEntry
from smac.utils.constants import MAXINT
from smac.utils.io.output_directory import create_output_directory
from smac.configspace import Configuration

__author__ = "Marius Lindauer"
__copyright__ = "Copyright 2018, ML4AAD"
__license__ = "3-clause BSD"


class SMAC4AC(object):
    """
    Facade to use SMAC default mode for Algorithm configuration

    Parameters
    ----------
    scenario : ~smac.scenario.scenario.Scenario
        Scenario object
    tae_runner : ~smac.tae.base.BaseRunner or callable
        Callable or implementation of
        :class:`~smac.tae.base.BaseRunner`. In case a
        callable is passed it will be wrapped by
        :class:`~smac.tae.execute_func.ExecuteTAFuncDict`.
        If not set, it will be initialized with the
        :class:`~smac.tae.execute_ta_run_old.ExecuteTARunOld`.
    tae_runner_kwargs: Optional[Dict]
        arguments passed to constructor of '~tae_runner'
    runhistory : RunHistory
        runhistory to store all algorithm runs
    runhistory_kwargs : Optional[Dict]
        arguments passed to constructor of runhistory.
        We strongly advise against changing the aggregation function,
        since it will break some code assumptions
    intensifier : AbstractRacer
        intensification object or class to issue a racing to decide the current
        incumbent. Default: class `Intensifier`
    intensifier_kwargs: Optional[Dict]
        arguments passed to the constructor of '~intensifier'
    acquisition_function : `~smac.optimizer.acquisition.AbstractAcquisitionFunction`
        Class or object that implements the :class:`~smac.optimizer.acquisition.AbstractAcquisitionFunction`.
        Will use :class:`~smac.optimizer.acquisition.EI` or :class:`~smac.optimizer.acquisition.LogEI` if not set.
        `~acquisition_function_kwargs` is passed to the class constructor.
    acquisition_function_kwargs : Optional[Dict]
        dictionary to pass specific arguments to ~acquisition_function
    integrate_acquisition_function : bool, default=False
        Whether to integrate the acquisition function. Works only with models which can sample their
        hyperparameters (i.e. GaussianProcessMCMC).
    acquisition_function_optimizer : ~smac.optimizer.ei_optimization.AcquisitionFunctionMaximizer
        Object that implements the :class:`~smac.optimizer.ei_optimization.AcquisitionFunctionMaximizer`.
        Will use :class:`smac.optimizer.ei_optimization.InterleavedLocalAndRandomSearch` if not set.
    acquisition_function_optimizer_kwargs: Optional[dict]
        Arguments passed to constructor of `~acquisition_function_optimizer`
    model : AbstractEPM
        Model that implements train() and predict(). Will use a
        :class:`~smac.epm.rf_with_instances.RandomForestWithInstances` if not set.
    model_kwargs : Optional[dict]
        Arguments passed to constructor of `~model`
    runhistory2epm : ~smac.runhistory.runhistory2epm.RunHistory2EMP
        Object that implements the AbstractRunHistory2EPM. If None,
        will use :class:`~smac.runhistory.runhistory2epm.RunHistory2EPM4Cost`
        if objective is cost or
        :class:`~smac.runhistory.runhistory2epm.RunHistory2EPM4LogCost`
        if objective is runtime.
    runhistory2epm_kwargs: Optional[dict]
        Arguments passed to the constructor of `~runhistory2epm`
    multi_objective_algorithm: Optional[Type["AbstractMultiObjectiveAlgorithm"]]
<<<<<<< HEAD
        Class that implements multi objective logic. If None, will use :
        smac.optimizer.multi_objective.aggregation_strategy.ParEGO
=======
        Class that implements multi objective logic. If None, will use:
        smac.optimizer.multi_objective.aggregation_strategy.MeanAggregationStrategy
>>>>>>> ee600d29
        Multi objective only becomes active if the objective
        specified in `~scenario.run_obj` is a List[str] with at least two entries.
    multi_objective_kwargs: Optional[Dict]
        Arguments passed to `~multi_objective_algorithm`.
    initial_design : InitialDesign
        initial sampling design
    initial_design_kwargs: Optional[dict]
        arguments passed to constructor of `~initial_design`
    initial_configurations : List[Configuration]
        list of initial configurations for initial design --
        cannot be used together with initial_design
    stats : Stats
        optional stats object
    rng : np.random.RandomState
        Random number generator
    restore_incumbent : Configuration
        incumbent used if restoring to previous state
    smbo_class : ~smac.optimizer.smbo.SMBO
        Class implementing the SMBO interface which will be used to
        instantiate the optimizer class.
    run_id : int (optional)
        Run ID will be used as subfolder for output_dir. If no ``run_id`` is given, a random ``run_id`` will be
        chosen.
    random_configuration_chooser : ~smac.optimizer.random_configuration_chooser.RandomConfigurationChooser
        How often to choose a random configuration during the intensification procedure.
    random_configuration_chooser_kwargs : Optional[dict]
        arguments of constructor for `~random_configuration_chooser`
    dask_client : dask.distributed.Client
        User-created dask client, can be used to start a dask cluster and then attach SMAC to it.
    n_jobs : int, optional
        Number of jobs. If > 1 or -1, this creates a dask client if ``dask_client`` is ``None``. Will
        be ignored if ``dask_client`` is not ``None``.
        If ``None``, this value will be set to 1, if ``-1``, this will be set to the number of cpu cores.

    Attributes
    ----------
    logger
    stats : Stats
    solver : SMBO
    runhistory : RunHistory
        List with information about previous runs
    trajectory : list
        List of all incumbents

    """

<<<<<<< HEAD
    def __init__(self,
                 scenario: Scenario,
                 tae_runner: Optional[Union[Type[BaseRunner], Callable]] = None,
                 tae_runner_kwargs: Optional[Dict] = None,
                 runhistory: Optional[Union[Type[RunHistory], RunHistory]] = None,
                 runhistory_kwargs: Optional[Dict] = None,
                 intensifier: Optional[Type[AbstractRacer]] = None,
                 intensifier_kwargs: Optional[Dict] = None,
                 acquisition_function: Optional[Type[AbstractAcquisitionFunction]] = None,
                 acquisition_function_kwargs: Optional[Dict] = None,
                 integrate_acquisition_function: bool = False,
                 acquisition_function_optimizer: Optional[Type[AcquisitionFunctionMaximizer]] = None,
                 acquisition_function_optimizer_kwargs: Optional[Dict] = None,
                 model: Optional[Type[AbstractEPM]] = None,
                 model_kwargs: Optional[Dict] = None,
                 runhistory2epm: Optional[Type[AbstractRunHistory2EPM]] = None,
                 runhistory2epm_kwargs: Optional[Dict] = None,
                 multi_objective_algorithm: Optional[Type[AbstractMultiObjectiveAlgorithm]] = None,
                 multi_objective_kwargs: Optional[Dict] = None,
                 initial_design: Optional[Type[InitialDesign]] = None,
                 initial_design_kwargs: Optional[Dict] = None,
                 initial_configurations: Optional[List[Configuration]] = None,
                 stats: Optional[Stats] = None,
                 restore_incumbent: Optional[Configuration] = None,
                 rng: Optional[Union[np.random.RandomState, int]] = None,
                 smbo_class: Optional[Type[SMBO]] = None,
                 run_id: Optional[int] = None,
                 random_configuration_chooser: Optional[Type[RandomConfigurationChooser]] = None,
                 random_configuration_chooser_kwargs: Optional[Dict] = None,
                 dask_client: Optional[dask.distributed.Client] = None,
                 n_jobs: Optional[int] = 1,
                 ):
        self.logger = logging.getLogger(
            self.__module__ + "." + self.__class__.__name__)
=======
    def __init__(
        self,
        scenario: Scenario,
        tae_runner: Optional[Union[Type[BaseRunner], Callable]] = None,
        tae_runner_kwargs: Optional[Dict] = None,
        runhistory: Optional[Union[Type[RunHistory], RunHistory]] = None,
        runhistory_kwargs: Optional[Dict] = None,
        intensifier: Optional[Type[AbstractRacer]] = None,
        intensifier_kwargs: Optional[Dict] = None,
        acquisition_function: Optional[Type[AbstractAcquisitionFunction]] = None,
        acquisition_function_kwargs: Optional[Dict] = None,
        integrate_acquisition_function: bool = False,
        acquisition_function_optimizer: Optional[
            Type[AcquisitionFunctionMaximizer]
        ] = None,
        acquisition_function_optimizer_kwargs: Optional[Dict] = None,
        model: Optional[Type[AbstractEPM]] = None,
        model_kwargs: Optional[Dict] = None,
        runhistory2epm: Optional[Type[AbstractRunHistory2EPM]] = None,
        runhistory2epm_kwargs: Optional[Dict] = None,
        multi_objective_algorithm: Optional[
            Type[AbstractMultiObjectiveAlgorithm]
        ] = None,
        multi_objective_kwargs: Optional[Dict] = None,
        initial_design: Optional[Type[InitialDesign]] = None,
        initial_design_kwargs: Optional[Dict] = None,
        initial_configurations: Optional[List[Configuration]] = None,
        stats: Optional[Stats] = None,
        restore_incumbent: Optional[Configuration] = None,
        rng: Optional[Union[np.random.RandomState, int]] = None,
        smbo_class: Optional[Type[SMBO]] = None,
        run_id: Optional[int] = None,
        random_configuration_chooser: Optional[Type[RandomConfigurationChooser]] = None,
        random_configuration_chooser_kwargs: Optional[Dict] = None,
        dask_client: Optional[dask.distributed.Client] = None,
        n_jobs: Optional[int] = 1,
    ):
        self.logger = logging.getLogger(self.__module__ + "." + self.__class__.__name__)
>>>>>>> ee600d29

        self.scenario = scenario
        self.output_dir = ""
        if not restore_incumbent:
            # restore_incumbent is used by the CLI interface which provides a method for restoring a SMAC run given an
            # output directory. This is the default path.
            # initial random number generator
            run_id, rng = get_rng(rng=rng, run_id=run_id, logger=self.logger)
            self.output_dir = create_output_directory(scenario, run_id)
        elif scenario.output_dir is not None:  # type: ignore[attr-defined] # noqa F821
            run_id, rng = get_rng(rng=rng, run_id=run_id, logger=self.logger)
            # output-directory is created in CLI when restoring from a
            # folder. calling the function again in the facade results in two
            # folders being created: run_X and run_X.OLD. if we are
            # restoring, the output-folder exists already and we omit creating it,
            # but set the self-output_dir to the dir.
            # necessary because we want to write traj to new output-dir in CLI.
            self.output_dir = cast(str, scenario.output_dir_for_this_run)  # type: ignore[attr-defined] # noqa F821
        rng = cast(np.random.RandomState, rng)

        if (
            scenario.deterministic is True  # type: ignore[attr-defined] # noqa F821
            and getattr(scenario, "tuner_timeout", None) is None
            and scenario.run_obj == "quality"  # type: ignore[attr-defined] # noqa F821
        ):
            self.logger.info(
                "Optimizing a deterministic scenario for quality without a tuner timeout - will make "
                "SMAC deterministic and only evaluate one configuration per iteration!"
            )
            scenario.intensification_percentage = 1e-10  # type: ignore[attr-defined] # noqa F821
            scenario.min_chall = 1  # type: ignore[attr-defined] # noqa F821

        scenario.write()

        # initialize stats object
        if stats:
            self.stats = stats
        else:
            self.stats = Stats(scenario)

        if self.scenario.run_obj == "runtime" and not self.scenario.transform_y == "LOG":  # type: ignore[attr-defined] # noqa F821
            self.logger.warning(
                "Runtime as objective automatically activates log(y) transformation"
            )
            self.scenario.transform_y = "LOG"  # type: ignore[attr-defined] # noqa F821

        # initialize empty runhistory
        num_obj = len(scenario.multi_objectives)  # type: ignore[attr-defined] # noqa F821
        runhistory_def_kwargs = {}
        if runhistory_kwargs is not None:
            runhistory_def_kwargs.update(runhistory_kwargs)
        if runhistory is None:
            runhistory = RunHistory(**runhistory_def_kwargs)
        elif inspect.isclass(runhistory):
            runhistory = runhistory(**runhistory_def_kwargs)  # type: ignore[operator] # noqa F821
        elif isinstance(runhistory, RunHistory):
            pass
        else:
            raise ValueError("runhistory has to be a class or an object of RunHistory")

        rand_conf_chooser_kwargs = {"rng": rng}
        if random_configuration_chooser_kwargs is not None:
            rand_conf_chooser_kwargs.update(random_configuration_chooser_kwargs)
        if random_configuration_chooser is None:
            if "prob" not in rand_conf_chooser_kwargs:
                rand_conf_chooser_kwargs["prob"] = scenario.rand_prob  # type: ignore[attr-defined] # noqa F821
            random_configuration_chooser_instance = ChooserProb(
                **rand_conf_chooser_kwargs  # type: ignore[arg-type] # noqa F821  # type: RandomConfigurationChooser
            )
        elif inspect.isclass(random_configuration_chooser):
            random_configuration_chooser_instance = random_configuration_chooser(  # type: ignore # noqa F821
                **rand_conf_chooser_kwargs  # type: ignore[arg-type] # noqa F821
            )
        elif not isinstance(random_configuration_chooser, RandomConfigurationChooser):
            raise ValueError(
                "random_configuration_chooser has to be"
                " a class or object of RandomConfigurationChooser"
            )

        # reset random number generator in config space to draw different
        # random configurations with each seed given to SMAC
        scenario.cs.seed(rng.randint(MAXINT))  # type: ignore[attr-defined] # noqa F821

        # initial Trajectory Logger
        traj_logger = TrajLogger(output_dir=self.output_dir, stats=self.stats)

        # initial EPM
        types, bounds = get_types(scenario.cs, scenario.feature_array)  # type: ignore[attr-defined] # noqa F821
        model_def_kwargs = {
            "types": types,
            "bounds": bounds,
            "instance_features": scenario.feature_array,
            "seed": rng.randint(MAXINT),
            "pca_components": scenario.PCA_DIM,
        }
        if model_kwargs is not None:
            model_def_kwargs.update(model_kwargs)
        if model is None:
            for key, value in {
                "log_y": scenario.transform_y in ["LOG", "LOGS"],  # type: ignore[attr-defined] # noqa F821
                "num_trees": scenario.rf_num_trees,  # type: ignore[attr-defined] # noqa F821
                "do_bootstrapping": scenario.rf_do_bootstrapping,  # type: ignore[attr-defined] # noqa F821
                "ratio_features": scenario.rf_ratio_features,  # type: ignore[attr-defined] # noqa F821
                "min_samples_split": scenario.rf_min_samples_split,  # type: ignore[attr-defined] # noqa F821
                "min_samples_leaf": scenario.rf_min_samples_leaf,  # type: ignore[attr-defined] # noqa F821
                "max_depth": scenario.rf_max_depth,  # type: ignore[attr-defined] # noqa F821
            }.items():
                if key not in model_def_kwargs:
                    model_def_kwargs[key] = value
            model_def_kwargs["configspace"] = self.scenario.cs  # type: ignore[attr-defined] # noqa F821
            model_instance = RandomForestWithInstances(
                **model_def_kwargs  # type: ignore[arg-type] # noqa F821  # type: AbstractEPM
            )
        elif inspect.isclass(model):
            model_def_kwargs["configspace"] = self.scenario.cs  # type: ignore[attr-defined] # noqa F821
            model_instance = model(**model_def_kwargs)  # type: ignore # noqa F821
        else:
            raise TypeError("Model not recognized: %s" % (type(model)))

        # initial acquisition function
        acq_def_kwargs = {"model": model_instance}
        if acquisition_function_kwargs is not None:
            acq_def_kwargs.update(acquisition_function_kwargs)

        acquisition_function_instance = (
            None
        )  # type: Optional[AbstractAcquisitionFunction]
        if acquisition_function is None:
            if scenario.transform_y in ["LOG", "LOGS"]:  # type: ignore[attr-defined] # noqa F821
                acquisition_function_instance = LogEI(
                    **acq_def_kwargs  # type: ignore[arg-type] # noqa F821
                )
            else:
                acquisition_function_instance = EI(
                    **acq_def_kwargs  # type: ignore[arg-type] # noqa F821
                )
        elif inspect.isclass(acquisition_function):
            acquisition_function_instance = acquisition_function(**acq_def_kwargs)
        else:
            raise TypeError(
                "Argument acquisition_function must be None or an object implementing the "
                "AbstractAcquisitionFunction, not %s." % type(acquisition_function)
            )
        if integrate_acquisition_function:
            acquisition_function_instance = IntegratedAcquisitionFunction(
                acquisition_function=acquisition_function_instance,  # type: ignore
                **acq_def_kwargs,
            )

        # initialize optimizer on acquisition function
        acq_func_opt_kwargs = {
            "acquisition_function": acquisition_function_instance,
            "config_space": scenario.cs,  # type: ignore[attr-defined] # noqa F821
            "rng": rng,
        }
        if acquisition_function_optimizer_kwargs is not None:
            acq_func_opt_kwargs.update(acquisition_function_optimizer_kwargs)
        if acquisition_function_optimizer is None:
            for key, value in {
                "max_steps": scenario.sls_max_steps,  # type: ignore[attr-defined] # noqa F821
                "n_steps_plateau_walk": scenario.sls_n_steps_plateau_walk,  # type: ignore[attr-defined] # noqa F821
            }.items():
                if key not in acq_func_opt_kwargs:
                    acq_func_opt_kwargs[key] = value
            acquisition_function_optimizer_instance = LocalAndSortedRandomSearch(
                **acq_func_opt_kwargs  # type: ignore
            )
        elif inspect.isclass(acquisition_function_optimizer):
            acquisition_function_optimizer_instance = acquisition_function_optimizer(  # type: ignore # noqa F821
                **acq_func_opt_kwargs
            )  # type: ignore # noqa F821
        else:
            raise TypeError(
                "Argument acquisition_function_optimizer must be None or an object implementing the "
                "AcquisitionFunctionMaximizer, but is '%s'"
                % type(acquisition_function_optimizer)
            )

        # initialize tae_runner
        # First case, if tae_runner is None, the target algorithm is a call
        # string in the scenario file
        tae_def_kwargs = {
<<<<<<< HEAD
            'stats': self.stats,
            'run_obj': scenario.run_obj,
            'par_factor': scenario.par_factor,  # type: ignore[attr-defined] # noqa F821
            'cost_for_crash': scenario.cost_for_crash,  # type: ignore[attr-defined] # noqa F821
            'abort_on_first_run_crash': scenario.abort_on_first_run_crash,  # type: ignore[attr-defined] # noqa F821
            'multi_objectives': scenario.multi_objectives,  # type: ignore[attr-defined] # noqa F821
=======
            "stats": self.stats,
            "run_obj": scenario.run_obj,
            "par_factor": scenario.par_factor,  # type: ignore[attr-defined] # noqa F821
            "cost_for_crash": scenario.cost_for_crash,  # type: ignore[attr-defined] # noqa F821
            "abort_on_first_run_crash": scenario.abort_on_first_run_crash,  # type: ignore[attr-defined] # noqa F821
            "multi_objectives": scenario.multi_objectives,  # type: ignore[attr-defined] # noqa F821
>>>>>>> ee600d29
        }
        if tae_runner_kwargs is not None:
            tae_def_kwargs.update(tae_runner_kwargs)

        if "ta" not in tae_def_kwargs:
            tae_def_kwargs["ta"] = scenario.ta  # type: ignore[attr-defined] # noqa F821
        if tae_runner is None:
            tae_def_kwargs["ta"] = scenario.ta  # type: ignore[attr-defined] # noqa F821
            tae_runner_instance = ExecuteTARunOld(
                **tae_def_kwargs
            )  # type: ignore[arg-type] # noqa F821  # type: BaseRunner
        elif inspect.isclass(tae_runner):
            tae_runner_instance = cast(BaseRunner, tae_runner(**tae_def_kwargs))  # type: ignore
        elif callable(tae_runner):
            tae_def_kwargs["ta"] = tae_runner
            tae_def_kwargs["use_pynisher"] = scenario.limit_resources  # type: ignore[attr-defined] # noqa F821
            tae_def_kwargs["memory_limit"] = scenario.memory_limit  # type: ignore[attr-defined] # noqa F821
            tae_runner_instance = ExecuteTAFuncDict(**tae_def_kwargs)  # type: ignore
        else:
            raise TypeError(
                "Argument 'tae_runner' is %s, but must be "
                "either None, a callable or an object implementing "
                "BaseRunner. Passing 'None' will result in the "
                "creation of target algorithm runner based on the "
                "call string in the scenario file." % type(tae_runner)
            )

        # In case of a parallel run, wrap the single worker in a parallel
        # runner
        if n_jobs is None or n_jobs == 1:
            _n_jobs = 1
        elif n_jobs == -1:
            _n_jobs = joblib.cpu_count()
        elif n_jobs > 0:
            _n_jobs = n_jobs
        else:
            raise ValueError(
                "Number of tasks must be positive, None or -1, but is %s" % str(n_jobs)
            )
        if _n_jobs > 1 or dask_client is not None:
            tae_runner_instance = DaskParallelRunner(  # type: ignore
                tae_runner_instance,
                n_workers=_n_jobs,
                output_directory=self.output_dir,
                dask_client=dask_client,
            )

        # Check that overall objective and tae objective are the same
        # TODO: remove these two ignores once the scenario object knows all its attributes!
        if tae_runner_instance.run_obj != scenario.run_obj:  # type: ignore[union-attr] # noqa F821
            raise ValueError(
                "Objective for the target algorithm runner and "
                "the scenario must be the same, but are '%s' and "
                "'%s'" % (tae_runner_instance.run_obj, scenario.run_obj)
            )  # type: ignore[union-attr] # noqa F821

        if num_obj > 1:
            # TODO intialize a multi-objective intensifer here (Or create a new facade)
            pass

        if intensifier is None:
            intensifier = Intensifier

        if isinstance(intensifier, AbstractRacer):
            intensifier_instance = intensifier
        elif inspect.isclass(intensifier):
            # initialize intensification
            intensifier_def_kwargs = {
                "stats": self.stats,
                "traj_logger": traj_logger,
                "rng": rng,
                "instances": scenario.train_insts,  # type: ignore[attr-defined] # noqa F821
                "cutoff": scenario.cutoff,  # type: ignore[attr-defined] # noqa F821
                "deterministic": scenario.deterministic,  # type: ignore[attr-defined] # noqa F821
                "run_obj_time": scenario.run_obj == "runtime",  # type: ignore[attr-defined] # noqa F821
                "instance_specifics": scenario.instance_specific,  # type: ignore[attr-defined] # noqa F821
                "adaptive_capping_slackfactor": scenario.intens_adaptive_capping_slackfactor,  # type: ignore[attr-defined] # noqa F821
                "min_chall": scenario.intens_min_chall,  # type: ignore[attr-defined] # noqa F821
            }

            if issubclass(intensifier, Intensifier):
                intensifier_def_kwargs["always_race_against"] = scenario.cs.get_default_configuration()  # type: ignore[attr-defined] # noqa F821
                intensifier_def_kwargs["use_ta_time_bound"] = scenario.use_ta_time  # type: ignore[attr-defined] # noqa F821
                intensifier_def_kwargs["minR"] = scenario.minR  # type: ignore[attr-defined] # noqa F821
                intensifier_def_kwargs["maxR"] = scenario.maxR  # type: ignore[attr-defined] # noqa F821

            if intensifier_kwargs is not None:
                intensifier_def_kwargs.update(intensifier_kwargs)

            intensifier_instance = intensifier(**intensifier_def_kwargs)  # type: ignore[arg-type] # noqa F821
        else:
            raise TypeError(
                "Argument intensifier must be None or an object implementing the AbstractRacer, but is '%s'"
                % type(intensifier)
            )

        # initialize multi objective
        # the multi_objective_algorithm_instance will be passed to the runhistory2epm object
<<<<<<< HEAD
        multi_objective_algorithm_instance = None  # type: Optional[AbstractMultiObjectiveAlgorithm]
=======
        multi_objective_algorithm_instance = (
            None
        )  # type: Optional[AbstractMultiObjectiveAlgorithm]
>>>>>>> ee600d29

        if scenario.multi_objectives is not None and num_obj > 1:  # type: ignore[attr-defined] # noqa F821
            # define any defaults here
            _multi_objective_kwargs = {"rng": rng, "num_obj": num_obj}
<<<<<<< HEAD
            if multi_objective_kwargs is not None:
                _multi_objective_kwargs.update(multi_objective_kwargs)
            if multi_objective_algorithm is None:
                for key, value in {
                }.items():  # ParEGO default arguments  # TODO add hyperparameter
                    if key not in model_def_kwargs:
                        _multi_objective_kwargs[key] = value
                multi_objective_algorithm_instance = (
                    ParEGO(**_multi_objective_kwargs)  # type: ignore[arg-type] # noqa F821
                )
            elif inspect.isclass(multi_objective_algorithm):
                multi_objective_algorithm_instance = multi_objective_algorithm(**_multi_objective_kwargs)
            else:
                raise TypeError(
                    "Multi objective algorithm not recognized: %s" % (type(multi_objective_algorithm)))
=======

            if multi_objective_kwargs is not None:
                _multi_objective_kwargs.update(multi_objective_kwargs)

            if multi_objective_algorithm is None:
                multi_objective_algorithm_instance = MeanAggregationStrategy(
                    **_multi_objective_kwargs
                )  # type: ignore[arg-type] # noqa F821
            elif inspect.isclass(multi_objective_algorithm):
                multi_objective_algorithm_instance = multi_objective_algorithm(
                    **_multi_objective_kwargs
                )
            else:
                raise TypeError(
                    "Multi-objective algorithm not recognized: %s"
                    % (type(multi_objective_algorithm))
                )
>>>>>>> ee600d29

        # initial design
        if initial_design is not None and initial_configurations is not None:
            raise ValueError(
                "Either use initial_design or initial_configurations; but not both"
            )

        init_design_def_kwargs = {
            "cs": scenario.cs,  # type: ignore[attr-defined] # noqa F821
            "traj_logger": traj_logger,
            "rng": rng,
            "ta_run_limit": scenario.ta_run_limit,  # type: ignore[attr-defined] # noqa F821
            "configs": initial_configurations,
            "n_configs_x_params": 0,
            "max_config_fracs": 0.0,
        }

        if initial_design_kwargs is not None:
            init_design_def_kwargs.update(initial_design_kwargs)
        if initial_configurations is not None:
            initial_design_instance = InitialDesign(**init_design_def_kwargs)
        elif initial_design is None:
            if scenario.initial_incumbent == "DEFAULT":  # type: ignore[attr-defined] # noqa F821
                init_design_def_kwargs["max_config_fracs"] = 0.0
                initial_design_instance = DefaultConfiguration(**init_design_def_kwargs)
            elif scenario.initial_incumbent == "RANDOM":  # type: ignore[attr-defined] # noqa F821
                init_design_def_kwargs["max_config_fracs"] = 0.0
                initial_design_instance = RandomConfigurations(**init_design_def_kwargs)
            elif scenario.initial_incumbent == "LHD":  # type: ignore[attr-defined] # noqa F821
                initial_design_instance = LHDesign(**init_design_def_kwargs)
            elif scenario.initial_incumbent == "FACTORIAL":  # type: ignore[attr-defined] # noqa F821
                initial_design_instance = FactorialInitialDesign(
                    **init_design_def_kwargs
                )
            elif scenario.initial_incumbent == "SOBOL":  # type: ignore[attr-defined] # noqa F821
                initial_design_instance = SobolDesign(**init_design_def_kwargs)
            else:
                raise ValueError(
                    "Don't know what kind of initial_incumbent "
                    "'%s' is" % scenario.initial_incumbent  # type: ignore
                )  # type: ignore[attr-defined] # noqa F821
        elif inspect.isclass(initial_design):
            initial_design_instance = initial_design(**init_design_def_kwargs)
        else:
            raise TypeError(
                "Argument initial_design must be None or an object implementing the InitialDesign, but is '%s'"
                % type(initial_design)
            )

        # if we log the performance data,
        # the RFRImputator will already get
        # log transform data from the runhistory
        if scenario.transform_y in ["LOG", "LOGS"]:  # type: ignore[attr-defined] # noqa F821
            cutoff = np.log(np.nanmin([np.inf, np.float_(scenario.cutoff)]))  # type: ignore[attr-defined] # noqa F821
            threshold = cutoff + np.log(scenario.par_factor)  # type: ignore[attr-defined] # noqa F821
        else:
            cutoff = np.nanmin([np.inf, np.float_(scenario.cutoff)])  # type: ignore[attr-defined] # noqa F821
            threshold = cutoff * scenario.par_factor  # type: ignore[attr-defined] # noqa F821

        num_params = len(scenario.cs.get_hyperparameters())  # type: ignore[attr-defined] # noqa F821
        imputor = RFRImputator(
            rng=rng,
            cutoff=cutoff,
            threshold=threshold,
            model=model_instance,
            change_threshold=0.01,
            max_iter=2,
        )

        r2e_def_kwargs = {
<<<<<<< HEAD
            'scenario': scenario,
            'num_params': num_params,
            'success_states': [StatusType.SUCCESS, ],
            'impute_censored_data': True,
            'impute_state': [StatusType.CAPPED, ],
            'imputor': imputor,
            'scale_perc': 5,
        }

        if isinstance(multi_objective_algorithm_instance, AggregationStrategy):
            # TODO: consider other sorts of multi-objective algorithms
            r2e_def_kwargs.update({'multi_objective_algorithm': multi_objective_algorithm_instance})

        if scenario.run_obj == 'quality':
            r2e_def_kwargs.update({
                'success_states': [StatusType.SUCCESS, StatusType.CRASHED, StatusType.MEMOUT],
                'impute_censored_data': False,
                'impute_state': None,
            })

        if isinstance(intensifier_instance, (SuccessiveHalving, Hyperband)) and scenario.run_obj == "quality":
            r2e_def_kwargs.update({
                'success_states': [StatusType.SUCCESS, StatusType.CRASHED,
                                   StatusType.MEMOUT, StatusType.DONOTADVANCE,
                                   ],
                'consider_for_higher_budgets_state': [StatusType.DONOTADVANCE, StatusType.TIMEOUT,
                                                      StatusType.CRASHED, StatusType.MEMOUT,
                                                      ],
            })
=======
            "scenario": scenario,
            "num_params": num_params,
            "success_states": [
                StatusType.SUCCESS,
            ],
            "impute_censored_data": True,
            "impute_state": [
                StatusType.CAPPED,
            ],
            "imputor": imputor,
            "scale_perc": 5,
        }

        # TODO: consider other sorts of multi-objective algorithms
        if isinstance(multi_objective_algorithm_instance, AggregationStrategy):
            r2e_def_kwargs.update(
                {"multi_objective_algorithm": multi_objective_algorithm_instance}
            )

        if scenario.run_obj == "quality":
            r2e_def_kwargs.update(
                {
                    "success_states": [
                        StatusType.SUCCESS,
                        StatusType.CRASHED,
                        StatusType.MEMOUT,
                    ],
                    "impute_censored_data": False,
                    "impute_state": None,
                }
            )

        if (
            isinstance(intensifier_instance, (SuccessiveHalving, Hyperband))
            and scenario.run_obj == "quality"
        ):
            r2e_def_kwargs.update(
                {
                    "success_states": [
                        StatusType.SUCCESS,
                        StatusType.CRASHED,
                        StatusType.MEMOUT,
                        StatusType.DONOTADVANCE,
                    ],
                    "consider_for_higher_budgets_state": [
                        StatusType.DONOTADVANCE,
                        StatusType.TIMEOUT,
                        StatusType.CRASHED,
                        StatusType.MEMOUT,
                    ],
                }
            )
>>>>>>> ee600d29

        if runhistory2epm_kwargs is not None:
            r2e_def_kwargs.update(runhistory2epm_kwargs)
        if runhistory2epm is None:
            if scenario.run_obj == "runtime":
                rh2epm = RunHistory2EPM4LogCost(
                    **r2e_def_kwargs  # type: ignore
                )  # type: ignore[arg-type] # noqa F821  # type: AbstractRunHistory2EPM
            elif scenario.run_obj == "quality":
                if scenario.transform_y == "NONE":  # type: ignore[attr-defined] # noqa F821
                    rh2epm = RunHistory2EPM4Cost(**r2e_def_kwargs)  # type: ignore # noqa F821
                elif scenario.transform_y == "LOG":  # type: ignore[attr-defined] # noqa F821
                    rh2epm = RunHistory2EPM4LogCost(**r2e_def_kwargs)  # type: ignore # noqa F821
                elif scenario.transform_y == "LOGS":  # type: ignore[attr-defined] # noqa F821
                    rh2epm = RunHistory2EPM4LogScaledCost(**r2e_def_kwargs)  # type: ignore # noqa F821
                elif scenario.transform_y == "INVS":  # type: ignore[attr-defined] # noqa F821
                    rh2epm = RunHistory2EPM4InvScaledCost(**r2e_def_kwargs)  # type: ignore # noqa F821
            else:
                raise ValueError(
                    "Unknown run objective: %s. Should be either "
                    "quality or runtime." % self.scenario.run_obj  # type: ignore # noqa F821
                )
        elif inspect.isclass(runhistory2epm):
            rh2epm = runhistory2epm(**r2e_def_kwargs)  # type: ignore # noqa F821
        else:
            raise TypeError(
                "Argument runhistory2epm must be None or an object implementing the RunHistory2EPM, but is '%s'"
                % type(runhistory2epm)
            )

        smbo_args = {
            "scenario": scenario,
            "stats": self.stats,
            "initial_design": initial_design_instance,
            "runhistory": runhistory,
            "runhistory2epm": rh2epm,
            "intensifier": intensifier_instance,
            "num_run": run_id,
            "model": model_instance,
            "acq_optimizer": acquisition_function_optimizer_instance,
            "acquisition_func": acquisition_function_instance,
            "rng": rng,
            "restore_incumbent": restore_incumbent,
            "random_configuration_chooser": random_configuration_chooser_instance,
            "tae_runner": tae_runner_instance,
        }  # type: Dict[str, Any]

        if smbo_class is None:
            self.solver = SMBO(**smbo_args)  # type: ignore[arg-type] # noqa F821
        else:
            self.solver = smbo_class(**smbo_args)  # type: ignore[arg-type] # noqa F821

    def optimize(self) -> Configuration:
        """
        Optimizes the algorithm provided in scenario (given in constructor)

        Returns
        -------
        incumbent : Configuration
            Best found configuration

        """
        incumbent = None
        try:
            incumbent = self.solver.run()
        finally:
            self.solver.save()

            self.solver.stats.print_stats()
            self.logger.info("Final Incumbent: %s", self.solver.incumbent)
<<<<<<< HEAD
            if self.solver.incumbent and self.solver.incumbent in self.solver.runhistory.get_all_configs():
                self.logger.info(f"Estimated cost of incumbent: "
                                 f"{format_array(self.solver.runhistory.get_cost(self.solver.incumbent))}")
=======
            if (
                self.solver.incumbent
                and self.solver.incumbent in self.solver.runhistory.get_all_configs()
            ):
                self.logger.info(
                    f"Estimated cost of incumbent: "
                    f"{format_array(self.solver.runhistory.get_cost(self.solver.incumbent))}"
                )
>>>>>>> ee600d29
            self.runhistory = self.solver.runhistory
            self.trajectory = self.solver.intensifier.traj_logger.trajectory

        return incumbent

    def validate(
        self,
        config_mode: Union[List[Configuration], np.ndarray, str] = "inc",
        instance_mode: Union[List[str], str] = "train+test",
        repetitions: int = 1,
        use_epm: bool = False,
        n_jobs: int = -1,
        backend: str = "threading",
    ) -> RunHistory:
        """
        Create validator-object and run validation, using
        scenario-information, runhistory from smbo and tae_runner from intensify

        Parameters
        ----------
        config_mode: str or list<Configuration>
            string or directly a list of Configuration
            str from [def, inc, def+inc, wallclock_time, cpu_time, all]
            time evaluates at cpu- or wallclock-timesteps of:
            [max_time/2^0, max_time/2^1, max_time/2^3, ..., default]
            with max_time being the highest recorded time
        instance_mode: string
            what instances to use for validation, from [train, test, train+test]
        repetitions: int
            number of repetitions in nondeterministic algorithms (in
            deterministic will be fixed to 1)
        use_epm: bool
            whether to use an EPM instead of evaluating all runs with the TAE
        n_jobs: int
            number of parallel processes used by joblib
        backend: string
            what backend to be used by joblib

        Returns
        -------
        runhistory: RunHistory
            runhistory containing all specified runs

        """
        return self.solver.validate(
            config_mode, instance_mode, repetitions, use_epm, n_jobs, backend
        )

    def get_tae_runner(self) -> BaseRunner:
        """
        Returns target algorithm evaluator (TAE) object which can run the
        target algorithm given a configuration

        Returns
        -------
        TAE: smac.tae.base.BaseRunner

        """
        return self.solver.tae_runner

    def get_runhistory(self) -> RunHistory:
        """
        Returns the runhistory (i.e., all evaluated configurations and
         the results).

        Returns
        -------
        Runhistory: smac.runhistory.runhistory.RunHistory

        """
        if not hasattr(self, "runhistory"):
            raise ValueError(
                "SMAC was not fitted yet. Call optimize() prior "
                "to accessing the runhistory."
            )
        return self.runhistory

    def get_trajectory(self) -> List[TrajEntry]:
        """
        Returns the trajectory (i.e., all incumbent configurations over
        time).

        Returns
        -------
        Trajectory : List of :class:`~smac.utils.io.traj_logging.TrajEntry`

        """
        if not hasattr(self, "trajectory"):
            raise ValueError(
                "SMAC was not fitted yet. Call optimize() prior "
                "to accessing the runhistory."
            )
        return self.trajectory

    def register_callback(self, callback: Callable) -> None:
        """Register a callback function.

        Callbacks must implement a class in ``smac.callbacks`` and be instantiated objects.
        They will automatically be registered within SMAC based on which callback class from
        ``smac.callbacks`` they implement.

        Parameters
        ----------
        callback - Callable

        Returns
        -------
        None
        """
        types_to_check = callback.__class__.__mro__
        key = None
        for type_to_check in types_to_check:
            key = self.solver._callback_to_key.get(type_to_check)
            if key is not None:
                break
        if key is None:
            raise ValueError("Cannot register callback of type %s" % type(callback))
        self.solver._callbacks[key].append(callback)<|MERGE_RESOLUTION|>--- conflicted
+++ resolved
@@ -43,14 +43,6 @@
 
 # optimizer
 from smac.optimizer.smbo import SMBO
-<<<<<<< HEAD
-from smac.optimizer.acquisition import EI, LogEI, AbstractAcquisitionFunction, IntegratedAcquisitionFunction
-from smac.optimizer.ei_optimization import LocalAndSortedRandomSearch, \
-    AcquisitionFunctionMaximizer
-from smac.optimizer.random_configuration_chooser import RandomConfigurationChooser, ChooserProb
-from smac.optimizer.multi_objective.abstract_multi_objective_algorithm import AbstractMultiObjectiveAlgorithm
-from smac.optimizer.multi_objective.aggregation_strategy import AggregationStrategy, ParEGO
-=======
 from smac.optimizer.acquisition import (
     EI,
     LogEI,
@@ -73,7 +65,6 @@
     MeanAggregationStrategy,
 )
 
->>>>>>> ee600d29
 # epm
 from smac.epm.rf_with_instances import RandomForestWithInstances
 from smac.epm.rfr_imputator import RFRImputator
@@ -148,13 +139,8 @@
     runhistory2epm_kwargs: Optional[dict]
         Arguments passed to the constructor of `~runhistory2epm`
     multi_objective_algorithm: Optional[Type["AbstractMultiObjectiveAlgorithm"]]
-<<<<<<< HEAD
-        Class that implements multi objective logic. If None, will use :
-        smac.optimizer.multi_objective.aggregation_strategy.ParEGO
-=======
         Class that implements multi objective logic. If None, will use:
         smac.optimizer.multi_objective.aggregation_strategy.MeanAggregationStrategy
->>>>>>> ee600d29
         Multi objective only becomes active if the objective
         specified in `~scenario.run_obj` is a List[str] with at least two entries.
     multi_objective_kwargs: Optional[Dict]
@@ -201,42 +187,6 @@
 
     """
 
-<<<<<<< HEAD
-    def __init__(self,
-                 scenario: Scenario,
-                 tae_runner: Optional[Union[Type[BaseRunner], Callable]] = None,
-                 tae_runner_kwargs: Optional[Dict] = None,
-                 runhistory: Optional[Union[Type[RunHistory], RunHistory]] = None,
-                 runhistory_kwargs: Optional[Dict] = None,
-                 intensifier: Optional[Type[AbstractRacer]] = None,
-                 intensifier_kwargs: Optional[Dict] = None,
-                 acquisition_function: Optional[Type[AbstractAcquisitionFunction]] = None,
-                 acquisition_function_kwargs: Optional[Dict] = None,
-                 integrate_acquisition_function: bool = False,
-                 acquisition_function_optimizer: Optional[Type[AcquisitionFunctionMaximizer]] = None,
-                 acquisition_function_optimizer_kwargs: Optional[Dict] = None,
-                 model: Optional[Type[AbstractEPM]] = None,
-                 model_kwargs: Optional[Dict] = None,
-                 runhistory2epm: Optional[Type[AbstractRunHistory2EPM]] = None,
-                 runhistory2epm_kwargs: Optional[Dict] = None,
-                 multi_objective_algorithm: Optional[Type[AbstractMultiObjectiveAlgorithm]] = None,
-                 multi_objective_kwargs: Optional[Dict] = None,
-                 initial_design: Optional[Type[InitialDesign]] = None,
-                 initial_design_kwargs: Optional[Dict] = None,
-                 initial_configurations: Optional[List[Configuration]] = None,
-                 stats: Optional[Stats] = None,
-                 restore_incumbent: Optional[Configuration] = None,
-                 rng: Optional[Union[np.random.RandomState, int]] = None,
-                 smbo_class: Optional[Type[SMBO]] = None,
-                 run_id: Optional[int] = None,
-                 random_configuration_chooser: Optional[Type[RandomConfigurationChooser]] = None,
-                 random_configuration_chooser_kwargs: Optional[Dict] = None,
-                 dask_client: Optional[dask.distributed.Client] = None,
-                 n_jobs: Optional[int] = 1,
-                 ):
-        self.logger = logging.getLogger(
-            self.__module__ + "." + self.__class__.__name__)
-=======
     def __init__(
         self,
         scenario: Scenario,
@@ -275,7 +225,6 @@
         n_jobs: Optional[int] = 1,
     ):
         self.logger = logging.getLogger(self.__module__ + "." + self.__class__.__name__)
->>>>>>> ee600d29
 
         self.scenario = scenario
         self.output_dir = ""
@@ -458,21 +407,12 @@
         # First case, if tae_runner is None, the target algorithm is a call
         # string in the scenario file
         tae_def_kwargs = {
-<<<<<<< HEAD
-            'stats': self.stats,
-            'run_obj': scenario.run_obj,
-            'par_factor': scenario.par_factor,  # type: ignore[attr-defined] # noqa F821
-            'cost_for_crash': scenario.cost_for_crash,  # type: ignore[attr-defined] # noqa F821
-            'abort_on_first_run_crash': scenario.abort_on_first_run_crash,  # type: ignore[attr-defined] # noqa F821
-            'multi_objectives': scenario.multi_objectives,  # type: ignore[attr-defined] # noqa F821
-=======
             "stats": self.stats,
             "run_obj": scenario.run_obj,
             "par_factor": scenario.par_factor,  # type: ignore[attr-defined] # noqa F821
             "cost_for_crash": scenario.cost_for_crash,  # type: ignore[attr-defined] # noqa F821
             "abort_on_first_run_crash": scenario.abort_on_first_run_crash,  # type: ignore[attr-defined] # noqa F821
             "multi_objectives": scenario.multi_objectives,  # type: ignore[attr-defined] # noqa F821
->>>>>>> ee600d29
         }
         if tae_runner_kwargs is not None:
             tae_def_kwargs.update(tae_runner_kwargs)
@@ -571,34 +511,13 @@
 
         # initialize multi objective
         # the multi_objective_algorithm_instance will be passed to the runhistory2epm object
-<<<<<<< HEAD
-        multi_objective_algorithm_instance = None  # type: Optional[AbstractMultiObjectiveAlgorithm]
-=======
         multi_objective_algorithm_instance = (
             None
         )  # type: Optional[AbstractMultiObjectiveAlgorithm]
->>>>>>> ee600d29
 
         if scenario.multi_objectives is not None and num_obj > 1:  # type: ignore[attr-defined] # noqa F821
             # define any defaults here
             _multi_objective_kwargs = {"rng": rng, "num_obj": num_obj}
-<<<<<<< HEAD
-            if multi_objective_kwargs is not None:
-                _multi_objective_kwargs.update(multi_objective_kwargs)
-            if multi_objective_algorithm is None:
-                for key, value in {
-                }.items():  # ParEGO default arguments  # TODO add hyperparameter
-                    if key not in model_def_kwargs:
-                        _multi_objective_kwargs[key] = value
-                multi_objective_algorithm_instance = (
-                    ParEGO(**_multi_objective_kwargs)  # type: ignore[arg-type] # noqa F821
-                )
-            elif inspect.isclass(multi_objective_algorithm):
-                multi_objective_algorithm_instance = multi_objective_algorithm(**_multi_objective_kwargs)
-            else:
-                raise TypeError(
-                    "Multi objective algorithm not recognized: %s" % (type(multi_objective_algorithm)))
-=======
 
             if multi_objective_kwargs is not None:
                 _multi_objective_kwargs.update(multi_objective_kwargs)
@@ -616,7 +535,6 @@
                     "Multi-objective algorithm not recognized: %s"
                     % (type(multi_objective_algorithm))
                 )
->>>>>>> ee600d29
 
         # initial design
         if initial_design is not None and initial_configurations is not None:
@@ -687,37 +605,6 @@
         )
 
         r2e_def_kwargs = {
-<<<<<<< HEAD
-            'scenario': scenario,
-            'num_params': num_params,
-            'success_states': [StatusType.SUCCESS, ],
-            'impute_censored_data': True,
-            'impute_state': [StatusType.CAPPED, ],
-            'imputor': imputor,
-            'scale_perc': 5,
-        }
-
-        if isinstance(multi_objective_algorithm_instance, AggregationStrategy):
-            # TODO: consider other sorts of multi-objective algorithms
-            r2e_def_kwargs.update({'multi_objective_algorithm': multi_objective_algorithm_instance})
-
-        if scenario.run_obj == 'quality':
-            r2e_def_kwargs.update({
-                'success_states': [StatusType.SUCCESS, StatusType.CRASHED, StatusType.MEMOUT],
-                'impute_censored_data': False,
-                'impute_state': None,
-            })
-
-        if isinstance(intensifier_instance, (SuccessiveHalving, Hyperband)) and scenario.run_obj == "quality":
-            r2e_def_kwargs.update({
-                'success_states': [StatusType.SUCCESS, StatusType.CRASHED,
-                                   StatusType.MEMOUT, StatusType.DONOTADVANCE,
-                                   ],
-                'consider_for_higher_budgets_state': [StatusType.DONOTADVANCE, StatusType.TIMEOUT,
-                                                      StatusType.CRASHED, StatusType.MEMOUT,
-                                                      ],
-            })
-=======
             "scenario": scenario,
             "num_params": num_params,
             "success_states": [
@@ -770,7 +657,6 @@
                     ],
                 }
             )
->>>>>>> ee600d29
 
         if runhistory2epm_kwargs is not None:
             r2e_def_kwargs.update(runhistory2epm_kwargs)
@@ -841,11 +727,6 @@
 
             self.solver.stats.print_stats()
             self.logger.info("Final Incumbent: %s", self.solver.incumbent)
-<<<<<<< HEAD
-            if self.solver.incumbent and self.solver.incumbent in self.solver.runhistory.get_all_configs():
-                self.logger.info(f"Estimated cost of incumbent: "
-                                 f"{format_array(self.solver.runhistory.get_cost(self.solver.incumbent))}")
-=======
             if (
                 self.solver.incumbent
                 and self.solver.incumbent in self.solver.runhistory.get_all_configs()
@@ -854,7 +735,6 @@
                     f"Estimated cost of incumbent: "
                     f"{format_array(self.solver.runhistory.get_cost(self.solver.incumbent))}"
                 )
->>>>>>> ee600d29
             self.runhistory = self.solver.runhistory
             self.trajectory = self.solver.intensifier.traj_logger.trajectory
 
