--- conflicted
+++ resolved
@@ -16,16 +16,6 @@
 __license__ = "3-clause BSD"
 
 
-<<<<<<< HEAD
-def fmin_smac(func: typing.Callable,
-              x0: typing.List[float],
-              bounds: typing.List[typing.Iterable[float]],
-              maxfun: int = -1,
-              rng: typing.Union[np.random.RandomState, int] = None,
-              scenario_args: typing.Mapping[str, typing.Any] = None,
-              tae_runner_kwargs: typing.Optional[typing.Dict[str, typing.Any]] = None,
-              **kwargs: typing.Any) -> typing.Tuple[Configuration, typing.Union[np.ndarray, float], SMAC4HPO]:
-=======
 def fmin_smac(
     func: typing.Callable,
     x0: typing.List[float],
@@ -36,7 +26,6 @@
     tae_runner_kwargs: typing.Optional[typing.Dict[str, typing.Any]] = None,
     **kwargs: typing.Any
 ) -> typing.Tuple[Configuration, typing.Union[np.ndarray, float], SMAC4HPO]:
->>>>>>> ee600d29
     """
     Minimize a function func using the SMAC4HPO facade
     (i.e., a modified version of SMAC).
@@ -67,13 +56,8 @@
     x : list
         Estimated position of the minimum.
     f : typing.Union[np.ndarray, float]
-<<<<<<< HEAD
-        Value of `func` at the minimum. Depending on the scenario_args, it could be a scalar value (for single objective
-        problems) or a np.array(for multi objective problems)
-=======
         Value of `func` at the minimum. Depending on the scenario_args, it could be a scalar value
         (for single objective problems) or a np.ndarray (for multi objective problems).
->>>>>>> ee600d29
     s : :class:`smac.facade.smac_hpo_facade.SMAC4HPO`
         SMAC objects which enables the user to get
         e.g., the trajectory and runhistory.
@@ -129,13 +113,8 @@
     config_id = smac.solver.runhistory.config_ids[incumbent]
     run_key = RunKey(config_id, None, 0)
     incumbent_performance = smac.solver.runhistory.data[run_key]
-<<<<<<< HEAD
-    incumbent = np.array([incumbent[tmplt.format(idx + 1)]
-                          for idx in range(len(bounds))], dtype=float)
-=======
     incumbent = np.array(
         [incumbent[tmplt.format(idx + 1)] for idx in range(len(bounds))], dtype=float
     )
->>>>>>> ee600d29
 
     return incumbent, incumbent_performance.cost, smac