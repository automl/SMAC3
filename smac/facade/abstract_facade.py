from __future__ import annotations

from abc import abstractmethod
from typing import Any, Callable

from pathlib import Path

import joblib
from ConfigSpace import Configuration
from dask.distributed import Client
from typing_extensions import Literal

import smac
from smac.acquisition.function.abstract_acquisition_function import (
    AbstractAcquisitionFunction,
)
from smac.acquisition.maximizer.abstract_acquisition_maximizer import (
    AbstractAcquisitionMaximizer,
)
from smac.callback.callback import Callback
from smac.initial_design.abstract_initial_design import AbstractInitialDesign
from smac.intensifier.abstract_intensifier import AbstractIntensifier
from smac.main.config_selector import ConfigSelector
from smac.main.smbo import SMBO
from smac.model.abstract_model import AbstractModel
from smac.multi_objective.abstract_multi_objective_algorithm import (
    AbstractMultiObjectiveAlgorithm,
)
from smac.random_design.abstract_random_design import AbstractRandomDesign
from smac.runhistory.dataclasses import TrialInfo, TrialValue
from smac.runhistory.encoder.abstract_encoder import AbstractRunHistoryEncoder
from smac.runhistory.runhistory import RunHistory
from smac.runner.abstract_runner import AbstractRunner
from smac.runner.dask_runner import DaskParallelRunner
from smac.runner.target_function_runner import TargetFunctionRunner
from smac.runner.target_function_script_runner import TargetFunctionScriptRunner
from smac.scenario import Scenario
from smac.utils.logging import get_logger, setup_logging

logger = get_logger(__name__)

__copyright__ = "Copyright 2025, Leibniz University Hanover, Institute of AI"
__license__ = "3-clause BSD"


class AbstractFacade:
    """Facade is an abstraction on top of the SMBO backend to organize the components of a Bayesian Optimization loop
    in a configurable and separable manner to suit the various needs of different (hyperparameter) optimization
    pipelines.

    With the exception to scenario and ``target_function``, which are expected of the user, the parameters ``model``,
    ``acquisition_function``, ``acquisition_maximizer``, ``initial_design``, ``random_design``, ``intensifier``,
    ``multi_objective_algorithm``, ``runhistory_encoder`` can either be explicitly specified in the subclasses'
    ``get_*`` methods (defining a specific BO pipeline) or be instantiated by the user to overwrite a pipeline
    components explicitly.

    Parameters
    ----------
    scenario : Scenario
        The scenario object, holding all environmental information.
    target_function : Callable | str | AbstractRunner
        This function is called internally to judge a trial's performance. If a string is passed,
        it is assumed to be a script. In this case, ``TargetFunctionScriptRunner`` is used to run the script.
    model : AbstractModel | None, defaults to None
        The surrogate model.
    acquisition_function : AbstractAcquisitionFunction | None, defaults to None
        The acquisition function.
    acquisition_maximizer : AbstractAcquisitionMaximizer | None, defaults to None
        The acquisition maximizer, deciding which configuration is most promising based on the surrogate model and
        acquisition function.
    initial_design : InitialDesign | None, defaults to None
        The sampled configurations from the initial design are evaluated before the Bayesian optimization loop starts.
    random_design : RandomDesign | None, defaults to None
        The random design is used in the acquisition maximizer, deciding whether the next configuration should be drawn
        from the acquisition function or randomly.
    intensifier : AbstractIntensifier | None, defaults to None
        The intensifier decides which trial (combination of configuration, seed, budget and instance) should be run
        next.
    multi_objective_algorithm : AbstractMultiObjectiveAlgorithm | None, defaults to None
        In case of multiple objectives, the objectives need to be interpreted so that an optimization is possible.
        The multi-objective algorithm takes care of that.
    runhistory_encoder : RunHistoryEncoder | None, defaults to None
        Based on the runhistory, the surrogate model is trained. However, the data first needs to be encoded, which
        is done by the runhistory encoder. For example, inactive hyperparameters need to be encoded or cost values
        can be log transformed.
    logging_level: int | Path | Literal[False] | None
        The level of logging (the lowest level 0 indicates the debug level). If a path is passed, a yaml file is
        expected with the logging configuration. If nothing is passed, the default logging.yml from SMAC is used.
        If False is passed, SMAC will not do any customization of the logging setup and the responsibility is left
        to the user.
    callbacks: list[Callback], defaults to []
        Callbacks, which are incorporated into the optimization loop.
    overwrite: bool, defaults to False
        When True, overwrites the run results if a previous run is found that is
        consistent in the meta data with the current setup. When False and a previous run is found that is
        consistent in the meta data, the run is continued. When False and a previous run is found that is
        not consistent in the meta data, the the user is asked for the exact behaviour (overwrite completely
        or rename old run first).
    dask_client: Client | None, defaults to None
        User-created dask client, which can be used to start a dask cluster and then attach SMAC to it. This will not
        be closed automatically and will have to be closed manually if provided explicitly. If none is provided
        (default), a local one will be created for you and closed upon completion.
    """

    def __init__(
        self,
        scenario: Scenario,
        target_function: Callable | str | AbstractRunner,
        *,
        model: AbstractModel | None = None,
        acquisition_function: AbstractAcquisitionFunction | None = None,
        acquisition_maximizer: AbstractAcquisitionMaximizer | None = None,
        initial_design: AbstractInitialDesign | None = None,
        random_design: AbstractRandomDesign | None = None,
        intensifier: AbstractIntensifier | None = None,
        multi_objective_algorithm: AbstractMultiObjectiveAlgorithm | None = None,
        runhistory_encoder: AbstractRunHistoryEncoder | None = None,
        config_selector: ConfigSelector | None = None,
        logging_level: int | Path | Literal[False] | None = None,
        callbacks: list[Callback] = None,
        overwrite: bool = False,
        dask_client: Client | None = None,
    ):
        setup_logging(logging_level)

        if callbacks is None:
            callbacks = []

        if model is None:
            model = self.get_model(scenario)

        if acquisition_function is None:
            acquisition_function = self.get_acquisition_function(scenario)

        if acquisition_maximizer is None:
            acquisition_maximizer = self.get_acquisition_maximizer(scenario)

        if initial_design is None:
            initial_design = self.get_initial_design(scenario)

        if random_design is None:
            random_design = self.get_random_design(scenario)

        if intensifier is None:
            intensifier = self.get_intensifier(scenario)

        if multi_objective_algorithm is None and scenario.count_objectives() > 1:
            multi_objective_algorithm = self.get_multi_objective_algorithm(scenario=scenario)

        if runhistory_encoder is None:
            runhistory_encoder = self.get_runhistory_encoder(scenario)

        if config_selector is None:
            config_selector = self.get_config_selector(scenario)

        # Initialize empty stats and runhistory object
        runhistory = RunHistory(multi_objective_algorithm=multi_objective_algorithm)

        # Set the seed for configuration space
        scenario.configspace.seed(scenario.seed)

        # Set variables globally
        self._scenario = scenario
        self._model = model
        self._acquisition_function = acquisition_function
        self._acquisition_maximizer = acquisition_maximizer
        self._initial_design = initial_design
        self._random_design = random_design
        self._intensifier = intensifier
        self._multi_objective_algorithm = multi_objective_algorithm
        self._runhistory = runhistory
        self._runhistory_encoder = runhistory_encoder
        self._config_selector = config_selector
        self._callbacks = callbacks
        self._overwrite = overwrite

        # Prepare the algorithm executer
        runner: AbstractRunner
        if isinstance(target_function, AbstractRunner):
            runner = target_function
        elif isinstance(target_function, str):
            runner = TargetFunctionScriptRunner(
                scenario=scenario,
                target_function=target_function,
                required_arguments=self._get_signature_arguments(),
            )
        else:
            runner = TargetFunctionRunner(
                scenario=scenario,
                target_function=target_function,
                required_arguments=self._get_signature_arguments(),
            )

        # In case of multiple jobs, we need to wrap the runner again using DaskParallelRunner
        if (n_workers := scenario.n_workers) > 1 or dask_client is not None:
            if dask_client is not None and n_workers > 1:
                logger.warning(
                    "Provided `dask_client`. Ignore `scenario.n_workers`, directly set `n_workers` in `dask_client`."
                )
            else:
                available_workers = joblib.cpu_count()
                if n_workers > available_workers:
                    logger.info(
                        f"Configured {n_workers} workers is reduced to the number of available workers "
                        f"{available_workers}."
                    )
                    n_workers = available_workers

            # We use a dask runner for parallelization
            runner = DaskParallelRunner(single_worker=runner, dask_client=dask_client)

        # Set the runner to access it globally
        self._runner = runner

        # Adding dependencies of the components
        self._update_dependencies()

        # We have to update our meta data (basically arguments of the components)
        self._scenario._set_meta(self.meta)

        # We have to validate if the object compositions are correct and actually make sense
        self._validate()

        # Finally we configure our optimizer
        self._optimizer = self._get_optimizer()
        assert self._optimizer

        # Register callbacks here
        for callback in callbacks:
            self._optimizer.register_callback(callback)

        # Additionally, we register the runhistory callback from the intensifier to efficiently update our incumbent
        # every time new information are available
        self._optimizer.register_callback(self._intensifier.get_callback(), index=0)

    @property
    def scenario(self) -> Scenario:
        """The scenario object which holds all environment information."""
        return self._scenario

    @property
    def runhistory(self) -> RunHistory:
        """The runhistory which is filled with all trials during the optimization process."""
        return self._optimizer._runhistory

    @property
    def optimizer(self) -> SMBO:
        """The optimizer which is responsible for the BO loop. Keeps track of useful information like status."""
        return self._optimizer

    @property
    def intensifier(self) -> AbstractIntensifier:
        """The optimizer which is responsible for the BO loop. Keeps track of useful information like status."""
        return self._intensifier

    @property
    def meta(self) -> dict[str, Any]:
        """Generates a hash based on all components of the facade. This is used for the run name or to determine
        whether a run should be continued or not.
        """
        multi_objective_algorithm_meta = None
        if self._multi_objective_algorithm is not None:
            multi_objective_algorithm_meta = self._multi_objective_algorithm.meta

        meta = {
            "facade": {"name": self.__class__.__name__},
            "runner": self._runner.meta,
            "model": self._model.meta,
            "acquisition_maximizer": self._acquisition_maximizer.meta,
            "acquisition_function": self._acquisition_function.meta,
            "intensifier": self._intensifier.meta,
            "initial_design": self._initial_design.meta,
            "random_design": self._random_design.meta,
            "runhistory_encoder": self._runhistory_encoder.meta,
            "multi_objective_algorithm": multi_objective_algorithm_meta,
            "config_selector": self._config_selector.meta,
            "version": smac.version,
        }

        return meta

    def ask(self) -> TrialInfo:
        """Asks the intensifier for the next trial."""
        return self._optimizer.ask()

    def tell(self, info: TrialInfo, value: TrialValue, save: bool = True) -> None:
        """Adds the result of a trial to the runhistory and updates the intensifier.

        Parameters
        ----------
        info: TrialInfo
            Describes the trial from which to process the results.
        value: TrialValue
            Contains relevant information regarding the execution of a trial.
        save : bool, optional to True
            Whether the runhistory should be saved.
        """
        return self._optimizer.tell(info, value, save=save)

    def optimize(self, *, data_to_scatter: dict[str, Any] | None = None) -> Configuration | list[Configuration]:
        """
        Optimizes the configuration of the algorithm.

        Parameters
        ----------
        data_to_scatter: dict[str, Any] | None
            We first note that this argument is valid only dask_runner!
            When a user scatters data from their local process to the distributed network,
            this data is distributed in a round-robin fashion grouping by number of cores.
            Roughly speaking, we can keep this data in memory and then we do not have to (de-)serialize the data
            every time we would like to execute a target function with a big dataset.
            For example, when your target function has a big dataset shared across all the target function,
            this argument is very useful.

        Returns
        -------
        incumbent : Configuration
            Best found configuration.
        """
        incumbents = None
        if isinstance(data_to_scatter, dict) and len(data_to_scatter) == 0:
            raise ValueError("data_to_scatter must be None or dict with some elements, but got an empty dict.")

        try:
            incumbents = self._optimizer.optimize(data_to_scatter=data_to_scatter)
        finally:
            self._optimizer.save()

        return incumbents

    def validate(
        self,
        config: Configuration,
        *,
        seed: int | None = None,
    ) -> float | list[float]:
        """Validates a configuration on seeds different from the ones used in the optimization process and on the
        highest budget (if budget type is real-valued).

        Parameters
        ----------
        config : Configuration
            Configuration to validate
        instances : list[str] | None, defaults to None
            Which instances to validate. If None, all instances specified in the scenario are used.
            In case that the budget type is real-valued, this argument is ignored.
        seed : int | None, defaults to None
            If None, the seed from the scenario is used.

        Returns
        -------
        cost : float | list[float]
            The averaged cost of the configuration. In case of multi-fidelity, the cost of each objective is
            averaged.
        """
        return self._optimizer.validate(config, seed=seed)

    @staticmethod
    @abstractmethod
    def get_model(scenario: Scenario) -> AbstractModel:
        """Returns the surrogate cost model instance used in the BO loop."""
        raise NotImplementedError

    @staticmethod
    @abstractmethod
    def get_acquisition_function(scenario: Scenario) -> AbstractAcquisitionFunction:
        """Returns the acquisition function instance used in the BO loop,
        defining the exploration/exploitation trade-off.
        """
        raise NotImplementedError

    @staticmethod
    @abstractmethod
    def get_acquisition_maximizer(scenario: Scenario) -> AbstractAcquisitionMaximizer:
        """Returns the acquisition optimizer instance to be used in the BO loop,
        specifying how the acquisition function instance is optimized.
        """
        raise NotImplementedError

    @staticmethod
    @abstractmethod
    def get_intensifier(scenario: Scenario) -> AbstractIntensifier:
        """Returns the intensifier instance to be used in the BO loop,
        specifying how to challenge the incumbent configuration on other problem instances.
        """
        raise NotImplementedError

    @staticmethod
    @abstractmethod
    def get_initial_design(scenario: Scenario) -> AbstractInitialDesign:
        """Returns an instance of the initial design class to be used in the BO loop,
        specifying how the configurations the BO loop is 'warm-started' with are selected.
        """
        raise NotImplementedError

    @staticmethod
    @abstractmethod
    def get_random_design(scenario: Scenario) -> AbstractRandomDesign:
        """Returns an instance of the random design class to be used in the BO loop,
        specifying how to interleave the BO iterations with randomly selected configurations.
        """
        raise NotImplementedError

    @staticmethod
    @abstractmethod
    def get_runhistory_encoder(scenario: Scenario) -> AbstractRunHistoryEncoder:
        """Returns an instance of the runhistory encoder class to be used in the BO loop,
        specifying how the runhistory is to be prepared for the next surrogate model.
        """
        raise NotImplementedError

    @staticmethod
    @abstractmethod
    def get_multi_objective_algorithm(scenario: Scenario) -> AbstractMultiObjectiveAlgorithm:
        """Returns the multi-objective algorithm instance to be used in the BO loop,
        specifying the scalarization strategy for multiple objectives' costs.
        """
        raise NotImplementedError

    @staticmethod
    def get_config_selector(
        scenario: Scenario,
        *,
        retrain_after: int = 8,
        retries: int = 16,
        min_trials: int = 1,
        batch_sampling_estimation_strategy: str = "no_estimate",
    ) -> ConfigSelector:
<<<<<<< HEAD
        """Returns the default configuration selector.

        Parameters
        ----------
        retrain_after : int, defaults to 8
            How many configurations should be returned before the surrogate model is retrained.
        retries : int, defaults to 16
            How often to retry receiving a new configuration before giving up.
        min_trials: int, defaults to 1
            How many samples are required to train the surrogate model. If budgets are involved,
            the highest budgets are checked first. For example, if min_trials is three, but we find only
            two trials in the runhistory for the highest budget, we will use trials of a lower budget
            instead.
        batch_sampling_estimation_strategy: str, defaults to no_estimate

            Warning: This is intended to work in the black box optimization setting with a Gaussian Process and
            only works sensibly for non-multifidelity.

            Batch sample setting, this is applied for parallel setting. During batch sampling, ConfigSelectors might
            need to suggest new samples while some configurations are still running. This argument determines if we want
            to make use of this information and fantasize the new estimations. If no_estimate is applied, we do not use
            the information from the running configurations. If the strategy is kriging_believer, we use the predicted
            mean from our surrogate model as the estimations for the new samples. If the strategy is CL_min/mean/max, we
            use the min/mean/max from the existing evaluations as the estimations for the new samples. If the strategy
            is sample, we use our surrogate model (in this case, only GP is allowed) to sample new configurations.

        Returns
        -------
        ConfigSelector
            The instantiated configuration selector proposing new configurations (optimize acquisition function).
        """
        return ConfigSelector(
            scenario,
            retrain_after=retrain_after,
            retries=retries,
            min_trials=min_trials,
            batch_sampling_estimation_strategy=batch_sampling_estimation_strategy,
        )
=======
        """Returns the default configuration selector."""
        return ConfigSelector(scenario, retrain_after=retrain_after, max_new_config_tries=retries)
>>>>>>> 0b4aabaf

    def _get_optimizer(self) -> SMBO:
        """Fills the SMBO with all the pre-initialized components."""
        return SMBO(
            scenario=self._scenario,
            runner=self._runner,
            runhistory=self._runhistory,
            intensifier=self._intensifier,
            overwrite=self._overwrite,
        )

    def _update_dependencies(self) -> None:
        """Convenience method to add some more dependencies. And ensure separable instantiation of
        the components. This is the easiest way to incorporate dependencies, although
        it might be a bit hacky.
        """
        # Set components to config selector
        self._config_selector._set_components(
            initial_design=self._initial_design,
            runhistory=self._runhistory,
            runhistory_encoder=self._runhistory_encoder,
            model=self._model,
            acquisition_function=self._acquisition_function,
            acquisition_maximizer=self._acquisition_maximizer,
            random_design=self._random_design,
            callbacks=self._callbacks,
        )

        self._runhistory_encoder.multi_objective_algorithm = self._multi_objective_algorithm
        self._runhistory_encoder.runhistory = self._runhistory
        self._acquisition_function.model = self._model
        self._acquisition_maximizer.acquisition_function = self._acquisition_function
        self._intensifier.config_selector = self._config_selector
        self._intensifier.runhistory = self._runhistory

    def _validate(self) -> None:
        """Checks if the composition is correct if there are dependencies."""
        # Make sure the same acquisition function is used
        assert self._acquisition_function == self._acquisition_maximizer._acquisition_function

    def _get_signature_arguments(self) -> list[str]:
        """Returns signature arguments, which are required by the intensifier."""
        arguments = []

        if self._intensifier.uses_seeds:
            arguments += ["seed"]

        if self._intensifier.uses_budgets:
            arguments += ["budget"]

        if self._intensifier.uses_instances:
            arguments += ["instance"]

        return arguments<|MERGE_RESOLUTION|>--- conflicted
+++ resolved
@@ -426,7 +426,6 @@
         min_trials: int = 1,
         batch_sampling_estimation_strategy: str = "no_estimate",
     ) -> ConfigSelector:
-<<<<<<< HEAD
         """Returns the default configuration selector.
 
         Parameters
@@ -461,14 +460,10 @@
         return ConfigSelector(
             scenario,
             retrain_after=retrain_after,
-            retries=retries,
+            max_new_config_tries=retries,
             min_trials=min_trials,
             batch_sampling_estimation_strategy=batch_sampling_estimation_strategy,
         )
-=======
-        """Returns the default configuration selector."""
-        return ConfigSelector(scenario, retrain_after=retrain_after, max_new_config_tries=retries)
->>>>>>> 0b4aabaf
 
     def _get_optimizer(self) -> SMBO:
         """Fills the SMBO with all the pre-initialized components."""
