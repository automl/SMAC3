--- conflicted
+++ resolved
@@ -212,11 +212,7 @@
 
         # Additionally, we register the runhistory callback from the intensifier to efficiently update our incumbent
         # every time new information are available
-<<<<<<< HEAD
-        self._optimizer.register_callback(self._intensifier.get_callback())
-=======
         self._optimizer.register_callback(self._intensifier.get_callback(), index=0)
->>>>>>> 3810c1cc
 
     @property
     def scenario(self) -> Scenario:
