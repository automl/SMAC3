--- conflicted
+++ resolved
@@ -114,13 +114,8 @@
 
     @property
     def budget_exhausted(self) -> bool:
-<<<<<<< HEAD
-        """Check whether the remaining walltime, cputime or trials were exceeded."""
-        A = self.remaing_walltime <= 0
-=======
         """Checks whether the the remaining walltime, cputime or trials was exceeded."""
         A = self.remaining_walltime <= 0
->>>>>>> ef783e34
         B = self.remaining_cputime <= 0
         C = self.remaining_trials <= 0
 
