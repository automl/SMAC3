import logging
from typing import Union, List, Dict, Any

import numpy as np
from collections.abc import Iterable

__copyright__ = "Copyright 2021, AutoML.org Freiburg-Hannover"
__license__ = "3-clause BSD"


class PickableLoggerAdapter(object):
    def __init__(self, name: str) -> None:
        self.name = name
        self.logger = logging.getLogger(self.name)

    def __getstate__(self) -> Dict[str, str]:
        """
        Method is called when pickle dumps an object.
        Returns
        -------
        Dictionary, representing the object state to be pickled. Ignores
        the self.logger field and only returns the logger name.
        """
        return {'name': self.name}

    def __setstate__(self, state: Dict[str, Any]) -> None:
        """
        Method is called when pickle loads an object. Retrieves the name and
        creates a logger.
        Parameters
        ----------
        state - dictionary, containing the logger name.
        """
        self.name = state['name']
        self.logger = logging.getLogger(self.name)

    def debug(self, msg, *args, **kwargs):  # type: ignore[no-untyped-def] # noqa F821
        self.logger.debug(msg, *args, **kwargs)

    def info(self, msg, *args, **kwargs):  # type: ignore[no-untyped-def] # noqa F821
        self.logger.info(msg, *args, **kwargs)

    def warning(self, msg, *args, **kwargs):  # type: ignore[no-untyped-def] # noqa F821
        self.logger.warning(msg, *args, **kwargs)

    def error(self, msg, *args, **kwargs):  # type: ignore[no-untyped-def] # noqa F821
        self.logger.error(msg, *args, **kwargs)

    def exception(self, msg, *args, **kwargs):  # type: ignore[no-untyped-def] # noqa F821
        self.logger.exception(msg, *args, **kwargs)

    def critical(self, msg, *args, **kwargs):  # type: ignore[no-untyped-def] # noqa F821
        self.logger.critical(msg, *args, **kwargs)

    def log(self, level, msg, *args, **kwargs):  # type: ignore[no-untyped-def] # noqa F821
        self.logger.log(level, msg, *args, **kwargs)

    def isEnabledFor(self, level):  # type: ignore[no-untyped-def] # noqa F821
        return self.logger.isEnabledFor(level)


def format_array(input: Union[str, int, float, np.ndarray, list],
                 list_formatting_output: bool = True) -> Union[str, List[str]]:
    """
    Transform a numpy array to a list of format so that it can be printed by logger.
    If the list holds one element only, then a formatted string is returned.

    Parameters
    ----------
        input: np.ndarray or list.
            input value, could be anything serializable or a np array
        list_formatting_output: bool: if the items in list are formatted values

    Returns
    -------
        result: str or list.
    """
<<<<<<< HEAD

    if isinstance(input, float) or isinstance(input, int):
        if isinstance(input, str):
            input = float(input)

        input = [input]

    if isinstance(input, np.ndarray):
        input = input.tolist()

        if not isinstance(input, list):
            input = [input]

    formatted_list = []
    for item in input:
        formatted_list.append(np.round(item, 4))
=======
    if isinstance(input, np.ndarray):
        input = input.tolist()

    if not isinstance(input, Iterable):
        return input

    if list_formatting_output:
        formatted_list = []
        for item in input:
            # https://stackoverflow.com/a/33482726
            formatted_list.append(f"{item:4f}")
    else:
        formatted_list = input
>>>>>>> d6f7018e

    if len(formatted_list) == 1:
        return formatted_list[0]

    return formatted_list<|MERGE_RESOLUTION|>--- conflicted
+++ resolved
@@ -60,7 +60,7 @@
 
 
 def format_array(input: Union[str, int, float, np.ndarray, list],
-                 list_formatting_output: bool = True) -> Union[str, List[str]]:
+                 format: bool = True) -> Union[str, List[str]]:
     """
     Transform a numpy array to a list of format so that it can be printed by logger.
     If the list holds one element only, then a formatted string is returned.
@@ -69,13 +69,13 @@
     ----------
         input: np.ndarray or list.
             input value, could be anything serializable or a np array
-        list_formatting_output: bool: if the items in list are formatted values
+        format: bool.
+            if the items in list are formatted values
 
     Returns
     -------
         result: str or list.
     """
-<<<<<<< HEAD
 
     if isinstance(input, float) or isinstance(input, int):
         if isinstance(input, str):
@@ -91,22 +91,10 @@
 
     formatted_list = []
     for item in input:
-        formatted_list.append(np.round(item, 4))
-=======
-    if isinstance(input, np.ndarray):
-        input = input.tolist()
+        if format:
+            item = np.round(item, 4)
 
-    if not isinstance(input, Iterable):
-        return input
-
-    if list_formatting_output:
-        formatted_list = []
-        for item in input:
-            # https://stackoverflow.com/a/33482726
-            formatted_list.append(f"{item:4f}")
-    else:
-        formatted_list = input
->>>>>>> d6f7018e
+        formatted_list.append(item)
 
     if len(formatted_list) == 1:
         return formatted_list[0]
