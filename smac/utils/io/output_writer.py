--- conflicted
+++ resolved
@@ -2,11 +2,7 @@
 
 import os
 import shutil
-<<<<<<< HEAD
-import typing
 import warnings
-=======
->>>>>>> 9319600a
 
 from smac.configspace import ConfigurationSpace, json, pcs_new
 from smac.utils.logging import PickableLoggerAdapter
@@ -118,24 +114,16 @@
             elif key == "pcs_fn" and scenario.cs is not None:  # type: ignore[attr-defined] # noqa F821
                 try:
                     assert scenario.output_dir_for_this_run is not None  # please mypy
-<<<<<<< HEAD
-                    pcs_path = os.path.join(scenario.output_dir_for_this_run, 'configspace.pcs')
-                    self.save_configspace(scenario.cs, pcs_path, 'pcs_new')  # type: ignore[attr-defined] # noqa F821
+                    pcs_path = os.path.join(scenario.output_dir_for_this_run, "configspace.pcs")
+                    self.save_configspace(scenario.cs, pcs_path, "pcs_new")  # type: ignore[attr-defined] # noqa F821
                 except (TypeError, ValueError) as e:
                     if isinstance(e, TypeError):
-                        self.logger.error("Could not write pcs file to disk."
-                                        " ConfigSpace not compatible with (new) pcs format.")
+                        self.logger.error(
+                            "Could not write pcs file to disk." " ConfigSpace not compatible with (new) pcs format."
+                        )
                     else:
-                        warnings.warn(f'{e}. No pcs file will be generated in the output.')
-                        
-=======
-                    pcs_path = os.path.join(scenario.output_dir_for_this_run, "configspace.pcs")
-                    self.save_configspace(scenario.cs, pcs_path, "pcs_new")  # type: ignore[attr-defined] # noqa F821
-                except TypeError:
-                    self.logger.error(
-                        "Could not write pcs file to disk." " ConfigSpace not compatible with (new) pcs format."
-                    )
->>>>>>> 9319600a
+                        warnings.warn(f"{e}. No pcs file will be generated in the output.")
+
                 assert scenario.output_dir_for_this_run is not None  # please mypy
                 new_path = os.path.join(scenario.output_dir_for_this_run, "configspace.json")
                 self.save_configspace(scenario.cs, new_path, "json")  # type: ignore[attr-defined] # noqa F821
