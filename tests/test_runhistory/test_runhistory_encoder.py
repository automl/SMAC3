import numpy as np
import pytest
from ConfigSpace import Configuration
from ConfigSpace.hyperparameters import CategoricalHyperparameter

from smac.multi_objective.aggregation_strategy import MeanAggregationStrategy
from smac.runhistory.encoder import (
    RunHistoryEIPSEncoder,
    RunHistoryInverseScaledEncoder,
    RunHistoryLogEncoder,
    RunHistoryLogScaledEncoder,
    RunHistoryScaledEncoder,
    RunHistorySqrtScaledEncoder,
)
from smac.runhistory.encoder.encoder import RunHistoryEncoder
from smac.runner.abstract_runner import StatusType

from ConfigSpace import Configuration
from ConfigSpace.hyperparameters import CategoricalHyperparameter


@pytest.fixture
def configs(configspace_small):
    configs = configspace_small.sample_configuration(20)
    return (configs[16], configs[15], configs[2], configs[3])


def test_transform(runhistory, make_scenario, configspace_small, configs):
    """Test if all encoders are working."""
    scenario = make_scenario(configspace_small)

    runhistory.add(
        config=configs[0],
        cost=1,
        time=1,
        status=StatusType.SUCCESS,
    )

    runhistory.add(
        config=configs[1],
        cost=5,
        time=4,
        status=StatusType.SUCCESS,
    )

    # Normal encoder
    encoder = RunHistoryEncoder(
        scenario=scenario, considered_states=[StatusType.SUCCESS]
    )
    encoder.runhistory = runhistory

    # TODO: Please replace with the more general solution once ConfigSpace 1.0
    # upper = np.array([hp.upper_vectorized for hp in space.values()])
    # lower = np.array([hp.lower_vectorized for hp in space.values()])
    # -
    # Categoricals are upperbounded by their size, rest of hyperparameters are
    # upperbounded by 1.
    upper_bounds = {
<<<<<<< HEAD
        hp.name: (hp.get_size() - 1) if isinstance(hp, CategoricalHyperparameter) else 1.0
=======
        hp.name: (hp.get_size() - 1)
        if isinstance(hp, CategoricalHyperparameter)
        else 1.0
>>>>>>> a58d29fb
        for hp in configspace_small.get_hyperparameters()
    }
    # Need to ensure they match the order in the Configuration vectorized form
    sorted_by_indices = sorted(
        upper_bounds.items(),
        key=lambda x: configspace_small._hyperparameter_idx[x[0]],
    )
    upper = np.array([upper_bound for _, upper_bound in sorted_by_indices])
    lower = 0.0

    X1, Y1 = encoder.transform()

    assert Y1.tolist() == [[1.0], [5.0]]
    assert ((X1 <= upper) & (X1 >= lower)).all()

    # Log encoder
    encoder = RunHistoryLogEncoder(
        scenario=scenario, considered_states=[StatusType.SUCCESS]
    )
    encoder.runhistory = runhistory
    X, Y = encoder.transform()
    assert Y.tolist() != Y1.tolist()
    assert ((X <= upper) & (X >= lower)).all()

    encoder = RunHistoryLogScaledEncoder(
        scenario=scenario, considered_states=[StatusType.SUCCESS]
    )
    encoder.runhistory = runhistory
    X, Y = encoder.transform()
    assert Y.tolist() != Y1.tolist()
    assert ((X <= upper) & (X >= lower)).all()

    encoder = RunHistoryScaledEncoder(
        scenario=scenario, considered_states=[StatusType.SUCCESS]
    )
    encoder.runhistory = runhistory
    X, Y = encoder.transform()
    assert Y.tolist() != Y1.tolist()
    assert ((X <= upper) & (X >= lower)).all()

    encoder = RunHistoryInverseScaledEncoder(
        scenario=scenario, considered_states=[StatusType.SUCCESS]
    )
    encoder.runhistory = runhistory
    X, Y = encoder.transform()
    assert Y.tolist() != Y1.tolist()
    assert ((X <= upper) & (X >= lower)).all()

    encoder = RunHistorySqrtScaledEncoder(
        scenario=scenario, considered_states=[StatusType.SUCCESS]
    )
    encoder.runhistory = runhistory
    X, Y = encoder.transform()
    assert Y.tolist() != Y1.tolist()
    assert ((X <= upper) & (X >= lower)).all()

    encoder = RunHistoryEIPSEncoder(
        scenario=scenario, considered_states=[StatusType.SUCCESS]
    )
    encoder.runhistory = runhistory
    X, Y = encoder.transform()
    assert Y.tolist() != Y1.tolist()
    assert ((X <= upper) & (X >= lower)).all()


def test_transform_conditionals(runhistory, make_scenario, configspace_large):
    scenario = make_scenario(configspace_large)

    config_1 = Configuration(
        configspace_large,
        values={
            "activation": "tanh",
            "n_layer": 5,
            "n_neurons": 27,
            "solver": "lbfgs",
        },
    )
    config_2 = Configuration(
        configspace_large,
        values={
            "activation": "tanh",
            "batch_size": 47,
            "learning_rate": "adaptive",
            "learning_rate_init": 0.6673206111956781,
            "n_layer": 3,
            "n_neurons": 88,
            "solver": "sgd",
        },
    )
    runhistory.add(
        config=config_1,
        cost=1,
        time=1,
        status=StatusType.SUCCESS,
    )

    runhistory.add(
        config=config_2,
        cost=5,
        time=4,
        status=StatusType.SUCCESS,
    )

    encoder = RunHistoryEncoder(
        scenario=scenario, considered_states=[StatusType.SUCCESS]
    )
    encoder.runhistory = runhistory
    X, Y = encoder.transform()

    assert Y.tolist() == [[1.0], [5.0]]
    assert np.isnan(X[0][5])
    assert not np.isnan(X[1][5])


def test_multi_objective(runhistory, make_scenario, configspace_small, configs):
    configs = configspace_small.sample_configuration(20)
    scenario = make_scenario(configspace_small, use_multi_objective=True)

    runhistory.add(
        config=configs[0],
        cost=[0.0, 100.0],
        time=5,
        status=StatusType.SUCCESS,
    )

    # Multi objective algorithm must be set
    with pytest.raises(AssertionError):
        encoder = RunHistoryEncoder(
            scenario=scenario, considered_states=[StatusType.SUCCESS]
        )
        encoder.runhistory = runhistory
        _, Y = encoder.transform()

    encoder.multi_objective_algorithm = MeanAggregationStrategy(scenario)
    encoder.runhistory = runhistory
    _, Y = encoder.transform()

    # We expect the result to be 1 because no normalization could be done yet
    assert Y.flatten() == 1.0

    runhistory.add(
        config=configs[2],
        cost=[50.0, 50.0],
        time=4,
        status=StatusType.SUCCESS,
    )

    # Now we expect something different
    _, Y = encoder.transform()
    assert Y.tolist() == [[0.5], [0.5]]

    runhistory.add(
        config=configs[3],
        cost=[200.0, 0.0],
        time=4,
        status=StatusType.SUCCESS,
    )

    _, Y = encoder.transform()
    assert Y.tolist() == [
        [0.5],  # (0+1)/2
        [0.375],  # (0.25+0.5) / 2
        [0.5],  # (1+0) / 2
    ]


def test_ignore(runhistory, make_scenario, configspace_small, configs):
    """Tests if only successful states are considered."""
    scenario = make_scenario(configspace_small)

    runhistory.add(
        config=configs[0],
        cost=1,
        time=1,
        status=StatusType.MEMORYOUT,
    )

    runhistory.add(
        config=configs[1],
        cost=5,
        time=4,
        status=StatusType.MEMORYOUT,
    )

    # Normal encoder
    encoder = RunHistoryEncoder(
        scenario=scenario, considered_states=[StatusType.SUCCESS]
    )
    encoder.runhistory = runhistory
    X1, Y1 = encoder.transform()

    assert Y1.tolist() == []

    runhistory.add(
        config=configs[3],
        cost=5,
        time=4,
        status=StatusType.SUCCESS,
    )

    X1, Y1 = encoder.transform()

    # cost 5 should be included now
    assert Y1.tolist() == [[5.0]]


def test_budgets(runhistory, make_scenario, configspace_small, configs):
    """Tests if only successful states are considered."""
    scenario = make_scenario(configspace_small)

    runhistory.add(
        config=configs[0],
        cost=1,
        time=1,
        status=StatusType.SUCCESS,
        budget=5,
    )

    runhistory.add(
        config=configs[1],
        cost=99999999,
        time=1,
        status=StatusType.SUCCESS,
        budget=2,
    )

    runhistory.add(
        config=configs[1], cost=5, time=4, status=StatusType.SUCCESS, budget=2
    )

    # Normal encoder
    encoder = RunHistoryEncoder(
        scenario=scenario, considered_states=[StatusType.SUCCESS]
    )
    encoder.runhistory = runhistory
    X, Y = encoder.transform(budget_subset=[2])
    assert Y.tolist() == [[99999999]]

    X, Y = encoder.transform(budget_subset=[5])
    assert Y.tolist() == [[1]]


def test_budgets(runhistory, make_scenario, configspace_small, configs):
    """Tests if only specific budgets are considered."""
    scenario = make_scenario(configspace_small)

    runhistory.add(
        config=configs[0],
        cost=1,
        time=1,
        status=StatusType.SUCCESS,
        budget=5,
    )

    runhistory.add(
        config=configs[1],
        cost=99999999,
        time=1,
        status=StatusType.SUCCESS,
        budget=2,
    )

    runhistory.add(
        config=configs[1], cost=5, time=4, status=StatusType.SUCCESS, budget=2
    )

    # Normal encoder
    encoder = RunHistoryEncoder(
        scenario=scenario, considered_states=[StatusType.SUCCESS]
    )
    encoder.runhistory = runhistory
    X, Y = encoder.transform(budget_subset=[2])
    assert Y.tolist() == [[99999999]]

    X, Y = encoder.transform(budget_subset=[5])
    assert Y.tolist() == [[1]]


def test_lower_budget_states(runhistory, make_scenario, configspace_small, configs):
    """Tests lower budgets based on budget subset and considered states."""
    scenario = make_scenario(configspace_small)
    encoder = RunHistoryEncoder(
        scenario=scenario, considered_states=[StatusType.SUCCESS]
    )
    encoder.runhistory = runhistory

    runhistory.add(
        config=configs[0], cost=1, time=1, status=StatusType.SUCCESS, budget=3
    )
    runhistory.add(
        config=configs[0], cost=2, time=2, status=StatusType.SUCCESS, budget=4
    )
    runhistory.add(
        config=configs[0], cost=3, time=4, status=StatusType.TIMEOUT, budget=5
    )

    # We request a higher budget but can't find it, so we expect an empty list
    X, Y = encoder.transform(budget_subset=[500])
    assert Y.tolist() == []

    encoder = RunHistoryEncoder(
        scenario=scenario,
        considered_states=[StatusType.SUCCESS],
        lower_budget_states=[StatusType.TIMEOUT],
    )
    encoder.runhistory = runhistory

    # We request a higher budget but can't find it but since we consider TIMEOUT for lower budget states, we should
    # receive the cost of 3
    X, Y = encoder.transform(budget_subset=[500])
    assert Y.tolist() == [[3.0]]<|MERGE_RESOLUTION|>--- conflicted
+++ resolved
@@ -56,13 +56,7 @@
     # Categoricals are upperbounded by their size, rest of hyperparameters are
     # upperbounded by 1.
     upper_bounds = {
-<<<<<<< HEAD
         hp.name: (hp.get_size() - 1) if isinstance(hp, CategoricalHyperparameter) else 1.0
-=======
-        hp.name: (hp.get_size() - 1)
-        if isinstance(hp, CategoricalHyperparameter)
-        else 1.0
->>>>>>> a58d29fb
         for hp in configspace_small.get_hyperparameters()
     }
     # Need to ensure they match the order in the Configuration vectorized form
