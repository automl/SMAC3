# 2.0.3

## Bugfixes
- Add OrdinalHyperparameter for random forest imputer (#1065).
<<<<<<< HEAD
- Configurations that fail to become incumbents will be added to the rejected lists (#1069).

=======
- Fix path for dask scheduler file (#1055).
>>>>>>> d58d5b1e

# 2.0.2

## Improvements
- Add an error when we get an empty dict data_to_scatter so that we can avoid an internal error caused in Dask precautiously
- Add experimental instruction for installing SMAC in Windows via a WSL.
- More detailed documentation regarding continuing runs.

## Bugfixes
- Fix bug in the incumbent selection in the case that multi-fidelity is combined with multi-objective (#1019).
- Fix callback order (#1040).
- Handle configspace as dictionary in mlp and parego example.
- Adapt sgd loss to newest scikit-learn version.

# 2.0.1

## Improvements
- Callbacks registration is now a public method of the optimizer and allows callbacks to be inserted at a specific position.
- Adapt developer install instructions to include pre-commit installation
- Add option to pass a dask client to the facade, e.g. enables running on a hpc cluster (#983).
- Added scenario.use_default_config argument/attribute=False, that adds the user's configspace default configuration 
  as an additional_config to the inital design if set to True. This adds one additional configuration to the number of configs 
  originating from the initial design. Since n_trials is still respected, this results in one fewer BO steps
- Adapt developer install instructions to include pre-commit installation.
- Add option to pass a dask client to the facade, e.g. enables running on a hpc cluster (#983).
- Add example for using a callback to log run metadata to a file (#996).
- Move base callback and metadata callback files to own callback directory.
- Add a workaround to be able to pass a dataset via dask.scatter so that serialization/deserialization in Dask becomes much quicker (#993).

## Bugfixes
- The ISB-pair differences over the incumbent's configurations are computed correctly now (#956).
- Adjust amount of configurations in different stages of hyperband brackets to conform to the original paper.
- Fix validation in smbo to use the seed in the scenario.
- Change order of callbacks, intensifier callback for incumbent selection is now the first callback. 
- intensifier.get_state() will now check if the configurations contained in the queue is stored in the runhistory (#997)  


# 2.0.0

## Improvements
- Clarify origin of configurations (#908).
- Random forest with instances predicts the marginalized costs by using a C++ implementation in `pyrfr`, which is much faster (#903).
- Add version to makefile to install correct test release version.
- Add option to disable logging by setting `logging_level=False`. (#947)

## Bugfixes
- Continue run when setting incumbent selection to highest budget when using Successive Halving (#907).
- If integer features are used, they are automatically converted to strings.

## Workflows
- Added workflow to update pre-commit versions (#874).

## Misc
- Added benchmarking procedure to compare to previous releases.


# 2.0.0b1

- Completely reimplemented the intensifiers (including Successive Halving and Hyperband): All intensifiers support multi-fidelity, multi-objective and multi-threading by nature now.
- Expected behaviour for ask-and-tell interface ensured (also for Successive Halving).
- Continuing a run is now fully supported.
- Added more examples.
- Updated documentation based on new implementation.
- Added benchmark to compare different versions.

## Bugfixes
- Correct handling of integer hyperparameters in the initial design (#531)


# 2.0.0a2

## Bugfixes
- Fixed random weight (re-)generalization of multi-objective algorithms: Before the weights were generated for each call to ``build_matrix``, now we only re-generate them for every iteration.
- Optimization may get stuck because of deep copying an iterator for callback: We removed the configuration call from ``on_next_configurations_end``.

## Minor
- Removed example badget in README.
- Added SMAC logo to README.


# 2.0.0a1

## Big Changes
* We redesigned the scenario class completely. The scenario is implemented as a dataclass now and holds only environment variables (like limitations or save directory). Everything else was moved to the components directly.
* We removed runtime optimization completely (no adaptive capping or imputing anymore).
* We removed the command-line interface and restructured everything alongside. Since SMAC was building upon the command-line interface (especially in combination with the scenario), it was complicated to understand the behavior or find specific implementations. With the removal, we re-wrote everything in python and re-implemented the feature of using scripts as target functions.
* Introducing trials: Each config/seed/budget/instance calculation is a trial.
* The configuration chooser is integrated into the SMBO object now. Therefore, SMBO finally implements an ask-tell interface now.
* Facades are redesigned so that they accept instantiated components directly. If a component is not passed, a default component is used, which is specified for each facade individually in the form of static methods. You can use those static methods directly to adapt a component to your choice.
* A lot of API changes and renamings (e.g., RandomConfigurationChooser -> RandomDesign, Runhistory2EPM -> RunHistoryEncoder).
* Ambiguous variables are renamed and unified across files.
* Dependencies of modules are reduced drastically.
* We incorporated Pynisher 1.0, which ensures limitations cross-platform.
* We incorporated ConfigSpace 0.6, which simplified our examples.
* Examples and documentation are completely reworked. Examples use the new ConfigSpace, and the documentation is adapted to version 2.0.
* Transparent target function signatures: SMAC checks now explicitly if an argument is available (the required arguments are now specified in the intensifier). If there are more arguments that are not passed by SMAC, a warning is raised.
* Components implement a ``meta`` property now, all of which describe the initial state of SMAC. The facade collects all metadata and saves the initial state of the scenario.
* Improved multi-objective in general: RunHistory (in addition to RunHistoryEncoder) both incorporates the multi-objective algorithm. In other words, if the multi-objective algorithm changes the output, it directly affects the optimization process.
* Configspace is saved in json only
* StatusType is saved as integer and not as dict anymore
* We changed the behavior of continuing a run:
    * SMAC automatically checks if a scenario was saved earlier. If there exists a scenario and the initial state is the same, SMAC automatically loads the previous data. However, continuing from that run is not possible yet.
    * If there was a scenario earlier, but the initial state is different, then the user is asked to overwrite the run or to still continue the run although the state is different (Note that this only can happen if the name specified in the scenario is the same). Alternatively, an `old` to the old run is added (e.g., the name was test, it becomes test-old).
    * The initial state of the SMAC run also specifies the name (if no name in the scenario is specified). If the user changes something in the code base or in the scenario, the name and, therefore, the save location automatically changes.

## New Features
* Added a new termination feature: Use `terminate_cost_threshold` in the scenario to stop the optimization after a configuration was evaluated with a cost lower than the threshold.
* Callbacks are completely redesigned. Added callbacks to the facade are called in different positions in the Bayesian optimization loop.
* The multi-objective algorithm `MeanAggregationStrategy` supports objective weights now.
* RunHistory got more methods like ``get_incumbent`` or ``get_pareto_front``.

## Fixes
* You ever noticed that the third configuration has no origin? It's fixed now.
* We fixed ParEGO (it updates every time training is performed now).

## Optimization Changes
* Changed initial design behavior
    * You can add additional configurations now.
    * ``max_ratio`` will limit both ``n_configs`` and ``n_configs_per_hyperparameter`` but not additional configurations
    * Reduced default ``max_ratio`` to 0.1.

## Code Related
* Converted all unittests to pytests.
* Instances, seeds, and budgets can be set to none now. However, mixing none and non-none will throw an exception.


# 1.4.0

## Features
* [BOinG](https://arxiv.org/abs/2111.05834): A two-stage bayesian optimization approach to allow the 
optimizer to focus on the most promising regions.
* [TurBO](https://arxiv.org/abs/1910.01739): Reimplementaion of TurBO-1 algorithm.
* Updated pSMAC: Can pass arbitrary SMAC facades now. Added example and fixed tests.

## Improvements
* Enabled caching for multi-objectives (#872). Costs are now normalized in `get_cost` 
or optionally in `average_cost`/`sum_cost`/`min_cost` to receive a single float value. Therefore,
the cached cost values do not need to be updated everytime a new entry to the runhistory was added.

## Interface changes
* We changed the location of gaussian processes and random forests. They are in the folders
epm/gaussian_process and epm/random_forest now.
* Also, we restructured the optimizer folder and therefore the location of the acquisition functions
and configuration chooser.
* Multi-objective functions are located in the folder `multi_objective`.
* pSMAC facade was moved to the facade directory.


# 1.3.4
* Added reference to JMLR paper.
* Typos in documentations.
* Code more readable since all typings are imported at the beginning of the file.
* Updated stale bot options.


# 1.3.3
* Hotfix: Since multi-objective implementation depends on normalized costs, it now is ensured that the
cached costs are updated everytime a new entry is added.
* Removed mac-specific files.
* Added entry point for cli.
* Added `ConfigSpace` to third known parties s.t. sorting should be the same across different
operating systems.
* Fixed bugs in makefile in which tools were specified incorrectly.
* Executed isort/black on examples and tests.
* Updated README.
* Fixed a problem, which incremented time twice before taking log (#833).
* New wrapper for multi-objective models (base_uncorrelated_mo_model). Makes it easier for
developing new multi-objective models.
* Raise error if acquisition function is incompatible with the epm models.
* Restricting pynisher.


# 1.3.2
* Added stale bot support.
* If package version 0.0.0 via `get_distribution` is found, the version of the module is used
instead.
* Removed `tox.ini`.
* Moved `requirements.txt` to `setup.py`.
* Added multi-objective support for ROAR.
* Added notes in documentation that `SMAC4MF` is the closest implementation to BOHB/HpBandSter.


# 1.3.1
* Added Python 3.7 support again.


# 1.3

## Features
* [PiBO](https://openreview.net/forum?id=MMAeCXIa89): Augment the acquisition function by multiplying by a pdf given by the user.
The prior then decays over time, allowing for the optimization to carry on as per default.
* The `RunHistory` can now act as a `Mapping` in that you can use the usual methods you
can use on dicts, i.e. `len(rh)`, `rh.items()`, `rh[key]`. Previously this was usually done by
accessing `rh.data` which is still possible.

## Minor Changes
* Updated the signature of the `ROAR` facade to match with it's parent class `SMAC4AC`.
Anyone relying on the output directory **without** specifying an explicit `run_id` to a `ROAR`
facade should now expect to see the output directory at `run_0` instead of `run_1`. See #827

## Code-Quality
* Updated and integrated flake8, mypy, black, and isort.

## Documentation
* SMAC uses [automl_sphinx_theme](https://github.com/automl/automl_sphinx_theme) now and therefore
the API is displayed nicer.


# 1.2

## Features
* Added multi-objective optimization via Mean-Aggregation or Par-EGO (#817, #818). Both approaches normalize
the costs objective-wise based on all data in the history.

## Major Changes
* Results are instantly saved by default now. That means, runhistory.json is saved every time
a trial is added.
* Determinstic behaviour (defined in scenario) is default now. Calling a function/TAE with the same
seed and configuration is expected to be the same.
* Limit resources behaviour is by default false now. This is particually important because pynisher
does not work on all machines (e.g. Colab, Mac, Windows, ...) properly.
* Renamed scenario object `save_results_instantly` to `save_instantly`.
* Added `multi_objectives` as scenario argument.
* Expanded `cost_for_crash` for multi-objective support.

## Examples
* Integrated spear_qcp example for commandline.
* Python examples are now executed so that the output in the documentation is shown.
* Added multi-objective example.

## Documentation
* Added runhistory page.

## Workflow Clean-up
* Adds PEP 561 compliance (exports types so other packages can be aware of them).
* Allow manual workflow_dispatch on actions that might require it (can manually trigger them from github UI).
* Prevent the double trigger of actions by making push and pull_request and more strict.
* A push to a pull request should no longer cause double the amount of tests to run (along with the other workflows that had on: [push, pull_request].
* Some general cleanup, giving names to some actions, adding some linebreaks to break up things, ...
* Command-line examples are tested again.
* pytest.yaml:
  * Now scheduled to auto run everyday instead of every week.
  * Clean up the body of the steps and move some things to env var.
  * Scaffold for matrix that includes windows and mac testing (currently excluded, see comments).
  * Includes tests for Python 3.10.
  * Changed the boolean flags in the matrix to just be a categorical, easier to read.

## Minor Changes
* Specified that dask should not cache functions/results (#803) .
* Handles invalid configuration vectors gracefully (#776).
* Specified scenario docs that also SMAC options can be used.
* Docs display init methods now.
* Parameters in the docs are shown first now.
* Successive Halving only warns you once if one worker is used only.
* Statistics are better readable now.
* Sobol sequence does not print warnings anymore.


# 1.1.1

## Minor Changes
* Added comparison between SMAC and similar tools.
* Updated installation guide.
* Added a warning that CLI is only available when installing from GitHub.


# 1.1

## Features
* Option to use an own stopping strategy using `IncorporateRunResultCallback`.


## Major Changes
* Documentation was updated thoroughly. A new theme with a new structure is provided and all pages
  have been updated. Also, the examples revised and up-to-date.
* Changed `scripts/smac` to `scripts/smac.py`.

## Minor Changes
* `README.md` updated.
* `CITATION.cff` added.
* Made `smac-validate.py` consistent with runhistory and tae. (#762)
* `minR`, `maxR` and `use_ta_time` can now be initialized by the scenario. (#775)
* `ConfigSpace.util.get_one_exchange_neighborhood`'s invalid configurations are ignored. (#773)

## Bug Fixes
* Fixed an incorrect adaptive capping behaviour. (#749)
* Avoid the potential `ValueError` raised by `LocalSearch._do_search`. (#773)


# 1.0.1

## Minor Changes
* Added license information to every file.
* Fixed a display bug inside usage recommendation. 


# 1.0.0

The main purpose of this release is to be synchronized with our upcoming paper.
Since many urgent features were already taken care of in 0.14.0, this release mainly focuses on better documentation and examples.

## Features
* Examples and quickstart guide can now be generated by [sphinx-gallry](https://sphinx-gallery.github.io/stable/index.html).
* Added make command `make doc` and `make doc-with-examples`.

## Major changes
* Examples are separated into categories.
* Renamed facade SMAC4BO to SMAC4BB (black-box).
* Add thompson sampling as a new acquisition function

## Minor Changes
* Included linkcheck and buildapi to the `make doc` command.
* `quickstart.rst` was converted to `quickstart_example.py` to be processed by sphinx-gallery.
* Examples renamed from `*.py` to `*_example.py`, unless file name was `*_func.py`, in which case it was unchanged.
* Flake8 fixes for spear_qcp as there were a lot of complaints running `pre-commit`.
* Fixes pydoc issues.
* Fixed links in the README.
* Fixed warnings given during the doc build.
* Fixed inconsistent output shape described in `smac.epm.gaussian_process.GaussianProcess.sample_functions`
* Examples are wrapped inside `if __name__ == "__main__"`, fixing problems on mac.


# 0.14.0

## Breaking Changes
* `BOHB4HPO` facade has been renamed to `SMAC4MF` facade (#738)
* Require `scipy` >= 1.7 (#729)
* Require `emcee` >= 3.0.0 (#723)

## Major Changes
* Drop support for Python 3.6 (#726)
* Added Colab to try SMAC in your browser! (#697)

## Minor Changes
* Added gradient boosting example, removed random forest example (#722)
* `lazy_import` dependency dropped (#741)
* Replaced `pyDOE` requirement with `scipy` for LHD design (#735)
* Uses scrambled Sobol Sequence (#733)
* Moved to Github actions (#715)
* Improved testing (#720, #723, #739, #743)
* Added option `save_results_instantly` in scenario object to save results instantly (#728)
* Changed level of intensification messages to debug (#724)

## Bug Fixes
* Github badges updated (#732)
* Fixed memory limit issue for `pynisher` (#717)
* More robust multiprocessing (#709, #712)
* Fixed serialization with runhistory entries (#706)
* Separated evaluation from get next challengers in intensification (#734)
* Doc fixes (#727, #714)


# 0.13.1

## Minor Changes
* Improve error message for first run crashed (#694).
* Experimental: add callback mechanism (#703).

## Bug fixes
* Fix a bug which could make successive halving fail if run in parallel (#695).
* Fix a bug which could cause hyperband to ignore the lowest budget (#701).


# 0.13.0

## Major Changes
* Separated evaluation from get next challengers in intensification (#663)
* Implemented parallel SMAC using dask (#675, #677, #681, #685, #686)
* Drop support for Python 3.5

## Minor Changes
* Update Readme
* Remove runhistory from TAE (#663)
* Store SMAC's internal config id in the configuration object (#679)
* Introduce Status Type STOP (#690)

## Bug Fixes
* Only validate restriction of Sobol Sequence when choosing Sobol Sequence (#664)
* Fix wrong initialization of list in local search (#680)
* Fix setting random seed with a too small range in Latin Hypercube design (#688)


# 0.12.3

## Minor Changes

* Use Scipy's Sobol sequence for the initial design instead of a 3rd-party package (#600)
* Store start and end time of function evaluation (#647)

## Bug Fixes

* Fixes an issue in the Bayesian optimization facade which triggered an exception when tuning categorical 
  hyperparameters (#666)
* Fixes an issue in the Gaussian process MCMC which resulted in reduced execution speed and reduced performance (#666)


# 0.12.2

## Bug Fixes

* Fixes the docstring of SMAC's default acquisition function optimizer (#653)
* Correctly attributes the configurations' origin if using the `FixedSet` acquisition function optimizer (#653)
* Fixes an infinite loop which could occur if using only a single configuration per iteration (#654)
* Fixes a bug in the kernel construction of the `BOFacade` (#655)


# 0.12.1

## Minor Changes

* Upgrade the minimal scikit-learn dependency to 0.22.X.
* Make GP predictions faster (#638)
* Allow passing `tae_runner_kwargs` to `ROAR`.
* Add a new StatusType `DONOTADVANCE` for runs that would not benefit from a higher budgets. Such runs are always used 
  to build a model for SH/HB (#632)
* Add facades/examples for HB/SH (#610)
* Compute acquisition function only if necessary (#627,#629)

## Bug Fixes
* Fixes a bug which caused SH/HB to consider TIMEOUTS on all budgets for model building (#632)
* Fixed a bug in adaptive capping for SH (#619,#622)


# 0.12.0

## Major Changes

* Support for Successive Halving and Hyperband as new instensification/racing strategies.
* Improve the SMAC architecture by moving from an architecture where new candidates are passed to the racing algorithm 
  to an architecture where the racing algorithm requests new candidates, which is necessary to implement the
  [BOHB](http://proceedings.mlr.press/v80/falkner18a.html) algorithm (#551).
* Source code is now PEP8 compliant. PEP8 compliance is checked by travis-ci (#565).
* Source code is now annotated with type annotation and checked with mypy.

## Minor Changes

* New argument to directly control the size of the initial design (#553).
* Acquisition function is fed additional arguments at update time (#557).
* Adds new acquisition function maximizer which goes through a list of pre-specified configurations (#558).
* Document that the dependency pyrfr does not work with SWIG 4.X (#599).
* Improved error message for objects which cannot be serialized to json (#453).
* Dropped the random forest with HPO surrogate which was added in 0.9.
* Dropped the EPILS facade which was added in 0.6.
* Simplified the interface for constructing a runhistory object.
* removed the default rng from the Gaussian process priors (#554).
* Adds the possibility to specify the acquisition function optimizer for the random search (ROAR) facade (#563).
* Bump minimal version of `ConfigSpace` requirement to 0.4.9 (#578).
* Examples are now rendered on the website using sphinx gallery (#567).

## Bug fixes

* Fixes a bug which caused SMAC to fail for Python function if `use_pynisher=False` and an exception was raised
  (#437).
* Fixes a bug in which samples from a Gaussian process were shaped differently based on the number of dimesions of
  the `y`-array used for fitting the GP (#556).
* Fixes a bug with respect saving data as json (#555).
* Better error message for a sobol initial design of size `>40` ( #564).
* Add a missing return statement to `GaussianProcess._train`.


# 0.11.1

## Changes

* Updated the default hyperparameters of the Gaussian process facade to follow recent research (#529)
* Enabled `flake8` code style checks for newly merged code (#525)

# 0.11.0

## Major changes

* Local search now starts from observed configurations with high acquisition function values, low cost and the from 
  unobserved configurations with high acquisition function values found by random search (#509)
* Reduces the number of mandatory requirements (#516)
* Make Gaussian processes more resilient to linalg error by more aggressively adding noise to the diagonal (#511)
* Inactive hyperparameters are now imputed with a value outside of the modeled range (-1) (#508)
* Replace the GP library George by scikit-learn (#505)
* Renames facades to better reflect their use cases (#492), and adds a table to help deciding which facade to use (#495)
* SMAC facades now accept class arguments instead of object arguments (#486)

## Minor changes

* Vectorize local search for improved speed (#500)
* Extend the Sobol and LHD initial design to work for non-continuous hyperparameters as well applying an idea similar
  to inverse transform sampling (#494)
  
## Bug fixes

* Fixes a regression in the validation scripts (#519)
* Fixes a unit test regression with numpy 1.17 (#523)
* Fixes an error message (#510)
* Fixes an error making random search behave identical for all seeds

# 0.10.0

## Major changes

* ADD further acquisition functions: PI and LCB
* SMAC can now be installed without installing all its dependencies
* Simplify setup.py by moving most thing to setup.cfg

## Bug fixes

* RM typing as requirement
* FIX import of authors in setup.py
* MAINT use json-file as standard pcs format for internal logging 

# 0.9

## Major changes
* ADD multiple optional initial designs: LHC, Factorial Design, Sobol
* ADD fmin interface know uses BORF facade (should perform much better on continuous, low-dimensional functions)
* ADD Hydra (see "Hydra: Automatically Configuring Algorithms for Portfolio-Based Selection" by Xu et al)
* MAINT Not every second configuration is randomly drawn, but SMAC samples configurations randomly with a given probability (default: 0.5)
* MAINT parsing of options

## Interface changes
* ADD two new interfaces to optimize low dimensional continuous functions (w/o instances, docs missing)
  * BORF facade: Initial design + Tuned RF
  * BOGP interface: Initial design + GP 
* ADD options to control acquisition function optimization
* ADD option to transform function values (log, inverse w/ and w/o scaling)
* ADD option to set initial design

## Minor changes
* ADD output of estimated cost of final incumbent
* ADD explanation of "deterministic" option in documentation
* ADD save configspace as json
* ADD random forest with automated HPO (not activated by default)
* ADD optional linear cooldown for interleaving random configurations (not active by default)
* MAINT Maximal cutoff time of pynisher set to UINT16
* MAINT make SMAC deterministic if function is deterministic, the budget is limited and the run objective is quality
* MAINT SLS on acquisition function (plateau walks)
* MAINT README
* FIX abort-on-first-run-crash
* FIX pSMAC input directory parsing
* FIX fmin interface with more than 10 parameters
* FIX no output directory if set to '' (empty string)
* FIX use `np.log` instead of `np.log10`
* FIX No longer use law of total variance for uncertainty prediction for RFs as EPM, but only variance over trees (no variance in trees)
* FIX Marginalize over instances inside of each tree of the forest leads to better uncertainty estimates (motivated by the original SMAC implementation)


# 0.8

## Major changes

* Upgrade to ConfigSpace (0.4.X), which is not backwards compatible. On the plus
  side, the ConfigSpace is about 3-10 times faster, depending on the task.
* FIX #240: improved output directory structure. If the user does not specify
  an output directory a SMAC experiment will have the following structure:
  `smac_/run_<run_id>/*.json`. The user can specify a output directory, e.g.
  `./myExperiment` or `./myExperiment/` which results in
  `./myExperiment/run_<run_id>/*.json`.
* Due to changes in AnaConda's compiler setup we drop the unit tests for
  python3.4.

## Interface changes

* Generalize the interface of the acquisition functions to work with
  ConfigSpaces's configuration objects instead of numpy arrays.
* The acquisition function optimizer can now be passed to the SMBO object.
* A custom SMBO class can now be passed to the SMAC builder object.
* `run_id` is no longer an argument to the Scenario object, making the interface
  a bit cleaner.

## Minor changes

* #333 fixes an incompability with `uncorrelated_mo_rf_with_instances`.
* #323 fixes #324 and #319, which both improve the functioning of the built-in
  validation tools.
* #350 fixes random search, which could accidentaly use configurations found my
  a local acquisition function optimizer.
* #336 makes validation more flexible.


# 0.7.2

* Introduce version upper bound on ConfigSpace dependency (<0.4).

# 0.7.1

* FIX #193, restoring the scenario now possible.
* ADD #271 validation.
* FIX #311 abort on first crash.
* FIX #318, ExecuteTARunOld now always returns a StatusType.

# 0.6

## Major changes

* MAINT documentation (nearly every part was improved and extended, 
  including installation, examples, API).
* ADD EPILS as mode (modified version of ParamILS).
* MAINT minimal required versions of configspace, pyrfr, sklearn increased
  (several issues fixed in new configspace version).
* MAINT for quality scenarios, the user can specify the objective 
  value for crashed runs 
  (returned NaN and Inf are replaced by value for crashed runs).

## Minor changes

* FIX issue #220, do not store external data in runhistory.
* MAINT TAEFunc without pynisher possible.
* MAINT intensification: minimal number of required challengers parameterized.
* FIX saving duplicated (capped) runs.
* FIX handling of ordinal parameters.
* MAINT runobj is now mandatory.
* FIX arguments passed to pyrfr.

# 0.5

## Major changes

* MAINT #192: SMAC uses version 0.4 of the random forest library pyrfr. As a
  side-effect, the library [swig](http://www.swig.org/) is necessary to build
  the random forest.
* MAINT: random samples which are interleaved in the list of challengers are now
  obtained from a generator. This reduces the overhead of sampling random
  configurations.
* FIX #117: only round the cutoff when running a python function as the target
  algorithm.
* MAINT #231: Rename the submodule `smac.smbo` to `smac.optimizer`.
* MAINT #213: Use log(EI) as default acquisition function when optimizing
  running time of an algorithm.
* MAINT #223: updated example of optimizing a random forest with SMAC.
* MAINT #221: refactored the EPM module. The PCA on instance features is now
  part of fitting the EPM instead of reading a scenario. Because of this
  restructuring, the PCA can now take instance features which are external
  data into account.

## Minor changes

* SMAC now outputs scenario options if the log level is `DEBUG` (2f0ceee).
* SMAC logs the command line call if invoked from the command line (3accfc2).
* SMAC explicitly checks that it runs in `python>=3.4`.
* MAINT #226: improve efficientcy when loading the runhistory from a json file.
* FIX #217: adds milliseconds to the output directory names to avoid race.
  conditions when starting multiple runs on a cluster.
* MAINT #209: adds the seed or a pseudo-seed to the output directory name for
  better identifiability of the output directories.
* FIX #216: replace broken call to in EIPS acqusition function.
* MAINT: use codecov.io instead of coveralls.io.
* MAINT: increase minimal required version of the ConfigSpace package to 0.3.2.

# 0.4

* ADD #204: SMAC now always saves runhistory files as `runhistory.json`.
* MAINT #205: the SMAC repository now uses codecov.io instead of coveralls.io.
* ADD #83: support of ACLIB 2.0 parameter configuration space file.
* FIX #206: instances are now explicitly cast to `str`. In case no instance is
  given, a single `None` is used, which is not cast to `str`.
* ADD #200: new convenience function to retrieve an `X`, `y` representation
  of the data to feed it to a new fANOVA implementation.
* MAINT #198: improved pSMAC interface.
* FIX #201: improved handling of boolean arguments to SMAC.
* FIX #194: fixes adaptive capping with re-occurring configurations.
* ADD #190: new argument `intensification_percentage`.
* ADD #187: better dependency injection into main SMAC class to avoid
  ill-configured SMAC objects.
* ADD #161: log scenario object as a file.
* ADD #186: show the difference between old and new incumbent in case of an
  incumbent change.
* MAINT #159: consistent naming of loggers.
* ADD #128: new helper method to get the target algorithm evaluator.
* FIX #165: default value for par = 1.
* MAINT #153: entries in the trajectory logger are now named tuples.
* FIX #155: better handling of SMAC shutdown and crashes if the first
  configuration crashes.

# 0.3

* Major speed improvements when sampling new configurations:
    * Improved conditional hyperparameter imputation (PR #176).
    * Faster generation of the one exchange neighborhood (PR #174).
* FIX #171 potential bug with pSMAC.
* FIX #175 backwards compability for reading runhistory files.

# 0.2.4

* CI only check code quality for python3.
* Perform local search on configurations from previous runs as proposed in the
  original paper from 2011 instead of random configurations as implemented
  before.
* CI run travis-ci unit tests with python3.6.
* FIX #167, remove an endless loop which occured when using pSMAC.

# 0.2.3

* MAINT refactor Intensifcation and adding unit tests.
* CHANGE StatusType to Enum.
* RM parameter importance package.
* FIX ROAR facade bug for cli.
* ADD easy access of runhistory within Python.
* FIX imputation of censored data.
* FIX conversion of runhistory to EPM training data (in particular running
  time data).
* FIX initial run only added once in runhistory.
* MV version number to a separate file.
* MAINT more efficient computations in run_history (assumes average as
  aggregation function across instances).

# 0.2.2

* FIX 124: SMAC could crash if the number of instances was less than seven.
* FIX 126: Memory limit was not correctly passed to the target algorithm
  evaluator.
* Local search is now started from the configurations with highest EI, drawn by
  random sampling.
* Reduce the number of trees to 10 to allow faster predictions (as in SMAC2).
* Do an adaptive number of stochastic local search iterations instead of a fixd
  number (a5914a1d97eed2267ae82f22bd53246c92fe1e2c).
* FIX a bug which didn't make SMAC run at least two configurations per call to
  intensify.
* ADD more efficient data structure to update the cost of a configuration.
* FIX do only count a challenger as a run if it actually was run
  (and not only considered)(a993c29abdec98c114fc7d456ded1425a6902ce3).

# 0.2.1

* CI: travis-ci continuous integration on OSX.
* ADD: initial design for mulitple configurations, initial design for a 
  random configuration.
* MAINT: use sklearn PCA if more than 7 instance features are available (as 
  in SMAC 1 and 2).
* MAINT: use same minimum step size for the stochastic local search as in
  SMAC2.
* MAINT: use same number of imputation iterations as in SMAC2.
* FIX 98: automatically seed the configuration space object based on the SMAC
  seed.

# 0.2

* ADD 55: Separate modules for the initial design and a more flexible 
  constructor for the SMAC class.
* ADD 41: Add ROAR (random online adaptive racing) class.
* ADD 82: Add fmin_smac, a scipy.optimize.fmin_l_bfgs_b-like interface to the
  SMAC algorithm.
* NEW documentation at https://automl.github.io/SMAC3/stable and 
  https://automl.github.io/SMAC3/dev.
* FIX 62: intensification previously used a random seed from np.random 
  instead of from SMAC's own random number generator.
* FIX 42: class RunHistory can now be pickled.
* FIX 48: stats and runhistory objects are now injected into the target 
  algorithm execution classes.
* FIX 72: it is now mandatory to either specify a configuration space or to 
  pass the path to a PCS file.
* FIX 49: allow passing a callable directly to SMAC. SMAC will wrap the 
  callable with the appropriate target algorithm runner.

# 0.1.3

* FIX 63 using memory limit for function target algorithms (broken since 0.1.1).

# 0.1.2

* FIX 58 output of the final statistics.
* FIX 56 using the command line target algorithms (broken since 0.1.1).
* FIX 50 as variance prediction, we use the average predicted variance across
  the instances.

# 0.1.1

* NEW leading ones examples.
* NEW raise exception if unknown parameters are given in the scenario file.
* FIX 17/26/35/37/38/39/40/46.
* CHANGE requirement of ConfigSpace package to 0.2.1.
* CHANGE cutoff default is now None instead of 99999999999.


# 0.1.0

* Moved to github instead of bitbucket.
* ADD further unit tests.
* CHANGE Stats object instead of static class.
* CHANGE requirement of ConfigSpace package to 0.2.0.
* FIX intensify runs at least two challengers.
* FIX intensify skips incumbent as challenger.
* FIX Function TAE runner passes random seed to target function.
* FIX parsing of emtpy lines in scenario file.

# 0.0.1

* initial release.<|MERGE_RESOLUTION|>--- conflicted
+++ resolved
@@ -1,13 +1,9 @@
 # 2.0.3
 
 ## Bugfixes
+- Fix path for dask scheduler file (#1055).
 - Add OrdinalHyperparameter for random forest imputer (#1065).
-<<<<<<< HEAD
 - Configurations that fail to become incumbents will be added to the rejected lists (#1069).
-
-=======
-- Fix path for dask scheduler file (#1055).
->>>>>>> d58d5b1e
 
 # 2.0.2
 
