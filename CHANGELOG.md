--- conflicted
+++ resolved
@@ -1,13 +1,11 @@
 # 2.0.2
 
-<<<<<<< HEAD
 ## Improvements
 - Add experimental instruction for installing SMAC in windows via a WSL.
 - More detailed documentation regarding continuing runs.
-=======
+
 ## Bugfixes
 - Fix bug in the incumbent selection in the case that multi-fidelity is combined with multi-objective (#1019).
->>>>>>> 7cbd3607
 
 # 2.0.1
 
