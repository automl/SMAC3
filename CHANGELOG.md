# 2.0.1
<<<<<<< HEAD
- Add Upper Confidence Bound as an acquisition function
- Add Stopping Criterion Callback

## Improvements
- Generalization of confidence-bound-based acquisition functions.
- Add some missing public properties.

## Bugfixes
- Correct return value check for callbacks.
=======

## Bugfixes
- Fix validation in smbo to use the seed in the scenario.
>>>>>>> cc8a817b

# 2.0.0

## Improvements
- Clarify origin of configurations (#908).
- Random forest with instances predicts the marginalized costs by using a C++ implementation in `pyrfr`, which is much faster (#903).
- Add version to makefile to install correct test release version
- Add option to disable logging by setting `logging_level=False`. (#947)

## Bugfixes
- Continue run when setting incumbent selection to highest budget when using Successive Halving (#907).
- If integer features are used, they are automatically converted to strings.
- The ISB-pair differences over the incumbent's configurations are computed correctly now (#956).

## Workflows
- Added workflow to update pre-commit versions (#874).

## Misc
- Added benchmarking procedure to compare to previous releases.


# 2.0.0b1

- Completely reimplemented the intensifiers (including Successive Halving and Hyperband): All intensifiers support multi-fidelity, multi-objective and multi-threading by nature now.
- Expected behaviour for ask-and-tell interface ensured (also for Successive Halving).
- Continuing a run is now fully supported.
- Added more examples.
- Updated documentation based on new implementation.
- Added benchmark to compare different versions.

## Bugfixes
- Correct handling of integer hyperparameters in the initial design (#531)


# 2.0.0a2

## Bugfixes
- Fixed random weight (re-)generalization of multi-objective algorithms: Before the weights were generated for each call to ``build_matrix``, now we only re-generate them for every iteration.
- Optimization may get stuck because of deep copying an iterator for callback: We removed the configuration call from ``on_next_configurations_end``.

## Minor
- Removed example badget in README.
- Added SMAC logo to README.


# 2.0.0a1

## Big Changes
* We redesigned the scenario class completely. The scenario is implemented as a dataclass now and holds only environment variables (like limitations or save directory). Everything else was moved to the components directly.
* We removed runtime optimization completely (no adaptive capping or imputing anymore).
* We removed the command-line interface and restructured everything alongside. Since SMAC was building upon the command-line interface (especially in combination with the scenario), it was complicated to understand the behavior or find specific implementations. With the removal, we re-wrote everything in python and re-implemented the feature of using scripts as target functions.
* Introducing trials: Each config/seed/budget/instance calculation is a trial.
* The configuration chooser is integrated into the SMBO object now. Therefore, SMBO finally implements an ask-tell interface now.
* Facades are redesigned so that they accept instantiated components directly. If a component is not passed, a default component is used, which is specified for each facade individually in the form of static methods. You can use those static methods directly to adapt a component to your choice.
* A lot of API changes and renamings (e.g., RandomConfigurationChooser -> RandomDesign, Runhistory2EPM -> RunHistoryEncoder).
* Ambiguous variables are renamed and unified across files.
* Dependencies of modules are reduced drastically.
* We incorporated Pynisher 1.0, which ensures limitations cross-platform.
* We incorporated ConfigSpace 0.6, which simplified our examples.
* Examples and documentation are completely reworked. Examples use the new ConfigSpace, and the documentation is adapted to version 2.0.
* Transparent target function signatures: SMAC checks now explicitly if an argument is available (the required arguments are now specified in the intensifier). If there are more arguments that are not passed by SMAC, a warning is raised.
* Components implement a ``meta`` property now, all of which describe the initial state of SMAC. The facade collects all metadata and saves the initial state of the scenario.
* Improved multi-objective in general: RunHistory (in addition to RunHistoryEncoder) both incorporates the multi-objective algorithm. In other words, if the multi-objective algorithm changes the output, it directly affects the optimization process.
* Configspace is saved in json only
* StatusType is saved as integer and not as dict anymore
* We changed the behavior of continuing a run:
    * SMAC automatically checks if a scenario was saved earlier. If there exists a scenario and the initial state is the same, SMAC automatically loads the previous data. However, continuing from that run is not possible yet.
    * If there was a scenario earlier, but the initial state is different, then the user is asked to overwrite the run or to still continue the run although the state is different (Note that this only can happen if the name specified in the scenario is the same). Alternatively, an `old` to the old run is added (e.g., the name was test, it becomes test-old).
    * The initial state of the SMAC run also specifies the name (if no name in the scenario is specified). If the user changes something in the code base or in the scenario, the name and, therefore, the save location automatically changes.

## New Features
* Added a new termination feature: Use `terminate_cost_threshold` in the scenario to stop the optimization after a configuration was evaluated with a cost lower than the threshold.
* Callbacks are completely redesigned. Added callbacks to the facade are called in different positions in the Bayesian optimization loop.
* The multi-objective algorithm `MeanAggregationStrategy` supports objective weights now.
* RunHistory got more methods like ``get_incumbent`` or ``get_pareto_front``.

## Fixes
* You ever noticed that the third configuration has no origin? It's fixed now.
* We fixed ParEGO (it updates every time training is performed now).

## Optimization Changes
* Changed initial design behavior
    * You can add additional configurations now.
    * ``max_ratio`` will limit both ``n_configs`` and ``n_configs_per_hyperparameter`` but not additional configurations
    * Reduced default ``max_ratio`` to 0.1.

## Code Related
* Converted all unittests to pytests.
* Instances, seeds, and budgets can be set to none now. However, mixing none and non-none will throw an exception.


# 1.4.0

## Features
* [BOinG](https://arxiv.org/abs/2111.05834): A two-stage bayesian optimization approach to allow the 
optimizer to focus on the most promising regions.
* [TurBO](https://arxiv.org/abs/1910.01739): Reimplementaion of TurBO-1 algorithm.
* Updated pSMAC: Can pass arbitrary SMAC facades now. Added example and fixed tests.

## Improvements
* Enabled caching for multi-objectives (#872). Costs are now normalized in `get_cost` 
or optionally in `average_cost`/`sum_cost`/`min_cost` to receive a single float value. Therefore,
the cached cost values do not need to be updated everytime a new entry to the runhistory was added.

## Interface changes
* We changed the location of gaussian processes and random forests. They are in the folders
epm/gaussian_process and epm/random_forest now.
* Also, we restructured the optimizer folder and therefore the location of the acquisition functions
and configuration chooser.
* Multi-objective functions are located in the folder `multi_objective`.
* pSMAC facade was moved to the facade directory.


# 1.3.4
* Added reference to JMLR paper.
* Typos in documentations.
* Code more readable since all typings are imported at the beginning of the file.
* Updated stale bot options.


# 1.3.3
* Hotfix: Since multi-objective implementation depends on normalized costs, it now is ensured that the
cached costs are updated everytime a new entry is added.
* Removed mac-specific files.
* Added entry point for cli.
* Added `ConfigSpace` to third known parties s.t. sorting should be the same across different
operating systems.
* Fixed bugs in makefile in which tools were specified incorrectly.
* Executed isort/black on examples and tests.
* Updated README.
* Fixed a problem, which incremented time twice before taking log (#833).
* New wrapper for multi-objective models (base_uncorrelated_mo_model). Makes it easier for
developing new multi-objective models.
* Raise error if acquisition function is incompatible with the epm models.
* Restricting pynisher.


# 1.3.2
* Added stale bot support.
* If package version 0.0.0 via `get_distribution` is found, the version of the module is used
instead.
* Removed `tox.ini`.
* Moved `requirements.txt` to `setup.py`.
* Added multi-objective support for ROAR.
* Added notes in documentation that `SMAC4MF` is the closest implementation to BOHB/HpBandSter.


# 1.3.1
* Added Python 3.7 support again.


# 1.3

## Features
* [PiBO](https://openreview.net/forum?id=MMAeCXIa89): Augment the acquisition function by multiplying by a pdf given by the user.
The prior then decays over time, allowing for the optimization to carry on as per default.
* The `RunHistory` can now act as a `Mapping` in that you can use the usual methods you
can use on dicts, i.e. `len(rh)`, `rh.items()`, `rh[key]`. Previously this was usually done by
accessing `rh.data` which is still possible.

## Minor Changes
* Updated the signature of the `ROAR` facade to match with it's parent class `SMAC4AC`.
Anyone relying on the output directory **without** specifying an explicit `run_id` to a `ROAR`
facade should now expect to see the output directory at `run_0` instead of `run_1`. See #827

## Code-Quality
* Updated and integrated flake8, mypy, black, and isort.

## Documentation
* SMAC uses [automl_sphinx_theme](https://github.com/automl/automl_sphinx_theme) now and therefore
the API is displayed nicer.


# 1.2

## Features
* Added multi-objective optimization via Mean-Aggregation or Par-EGO (#817, #818). Both approaches normalize
the costs objective-wise based on all data in the history.

## Major Changes
* Results are instantly saved by default now. That means, runhistory.json is saved every time
a trial is added.
* Determinstic behaviour (defined in scenario) is default now. Calling a function/TAE with the same
seed and configuration is expected to be the same.
* Limit resources behaviour is by default false now. This is particually important because pynisher
does not work on all machines (e.g. Colab, Mac, Windows, ...) properly.
* Renamed scenario object `save_results_instantly` to `save_instantly`.
* Added `multi_objectives` as scenario argument.
* Expanded `cost_for_crash` for multi-objective support.

## Examples
* Integrated spear_qcp example for commandline.
* Python examples are now executed so that the output in the documentation is shown.
* Added multi-objective example.

## Documentation
* Added runhistory page.

## Workflow Clean-up
* Adds PEP 561 compliance (exports types so other packages can be aware of them).
* Allow manual workflow_dispatch on actions that might require it (can manually trigger them from github UI).
* Prevent the double trigger of actions by making push and pull_request and more strict.
* A push to a pull request should no longer cause double the amount of tests to run (along with the other workflows that had on: [push, pull_request].
* Some general cleanup, giving names to some actions, adding some linebreaks to break up things, ...
* Command-line examples are tested again.
* pytest.yaml:
  * Now scheduled to auto run everyday instead of every week.
  * Clean up the body of the steps and move some things to env var.
  * Scaffold for matrix that includes windows and mac testing (currently excluded, see comments).
  * Includes tests for Python 3.10.
  * Changed the boolean flags in the matrix to just be a categorical, easier to read.

## Minor Changes
* Specified that dask should not cache functions/results (#803) .
* Handles invalid configuration vectors gracefully (#776).
* Specified scenario docs that also SMAC options can be used.
* Docs display init methods now.
* Parameters in the docs are shown first now.
* Successive Halving only warns you once if one worker is used only.
* Statistics are better readable now.
* Sobol sequence does not print warnings anymore.


# 1.1.1

## Minor Changes
* Added comparison between SMAC and similar tools.
* Updated installation guide.
* Added a warning that CLI is only available when installing from GitHub.


# 1.1

## Features
* Option to use an own stopping strategy using `IncorporateRunResultCallback`.


## Major Changes
* Documentation was updated thoroughly. A new theme with a new structure is provided and all pages
  have been updated. Also, the examples revised and up-to-date.
* Changed `scripts/smac` to `scripts/smac.py`.

## Minor Changes
* `README.md` updated.
* `CITATION.cff` added.
* Made `smac-validate.py` consistent with runhistory and tae. (#762)
* `minR`, `maxR` and `use_ta_time` can now be initialized by the scenario. (#775)
* `ConfigSpace.util.get_one_exchange_neighborhood`'s invalid configurations are ignored. (#773)

## Bug Fixes
* Fixed an incorrect adaptive capping behaviour. (#749)
* Avoid the potential `ValueError` raised by `LocalSearch._do_search`. (#773)


# 1.0.1

## Minor Changes
* Added license information to every file.
* Fixed a display bug inside usage recommendation. 


# 1.0.0

The main purpose of this release is to be synchronized with our upcoming paper.
Since many urgent features were already taken care of in 0.14.0, this release mainly focuses on better documentation and examples.

## Features
* Examples and quickstart guide can now be generated by [sphinx-gallry](https://sphinx-gallery.github.io/stable/index.html).
* Added make command `make doc` and `make doc-with-examples`.

## Major changes
* Examples are separated into categories.
* Renamed facade SMAC4BO to SMAC4BB (black-box).
* Add thompson sampling as a new acquisition function

## Minor Changes
* Included linkcheck and buildapi to the `make doc` command.
* `quickstart.rst` was converted to `quickstart_example.py` to be processed by sphinx-gallery.
* Examples renamed from `*.py` to `*_example.py`, unless file name was `*_func.py`, in which case it was unchanged.
* Flake8 fixes for spear_qcp as there were a lot of complaints running `pre-commit`.
* Fixes pydoc issues.
* Fixed links in the README.
* Fixed warnings given during the doc build.
* Fixed inconsistent output shape described in `smac.epm.gaussian_process.GaussianProcess.sample_functions`
* Examples are wrapped inside `if __name__ == "__main__"`, fixing problems on mac.


# 0.14.0

## Breaking Changes
* `BOHB4HPO` facade has been renamed to `SMAC4MF` facade (#738)
* Require `scipy` >= 1.7 (#729)
* Require `emcee` >= 3.0.0 (#723)

## Major Changes
* Drop support for Python 3.6 (#726)
* Added Colab to try SMAC in your browser! (#697)

## Minor Changes
* Added gradient boosting example, removed random forest example (#722)
* `lazy_import` dependency dropped (#741)
* Replaced `pyDOE` requirement with `scipy` for LHD design (#735)
* Uses scrambled Sobol Sequence (#733)
* Moved to Github actions (#715)
* Improved testing (#720, #723, #739, #743)
* Added option `save_results_instantly` in scenario object to save results instantly (#728)
* Changed level of intensification messages to debug (#724)

## Bug Fixes
* Github badges updated (#732)
* Fixed memory limit issue for `pynisher` (#717)
* More robust multiprocessing (#709, #712)
* Fixed serialization with runhistory entries (#706)
* Separated evaluation from get next challengers in intensification (#734)
* Doc fixes (#727, #714)


# 0.13.1

## Minor Changes
* Improve error message for first run crashed (#694).
* Experimental: add callback mechanism (#703).

## Bug fixes
* Fix a bug which could make successive halving fail if run in parallel (#695).
* Fix a bug which could cause hyperband to ignore the lowest budget (#701).


# 0.13.0

## Major Changes
* Separated evaluation from get next challengers in intensification (#663)
* Implemented parallel SMAC using dask (#675, #677, #681, #685, #686)
* Drop support for Python 3.5

## Minor Changes
* Update Readme
* Remove runhistory from TAE (#663)
* Store SMAC's internal config id in the configuration object (#679)
* Introduce Status Type STOP (#690)

## Bug Fixes
* Only validate restriction of Sobol Sequence when choosing Sobol Sequence (#664)
* Fix wrong initialization of list in local search (#680)
* Fix setting random seed with a too small range in Latin Hypercube design (#688)


# 0.12.3

## Minor Changes

* Use Scipy's Sobol sequence for the initial design instead of a 3rd-party package (#600)
* Store start and end time of function evaluation (#647)

## Bug Fixes

* Fixes an issue in the Bayesian optimization facade which triggered an exception when tuning categorical 
  hyperparameters (#666)
* Fixes an issue in the Gaussian process MCMC which resulted in reduced execution speed and reduced performance (#666)


# 0.12.2

## Bug Fixes

* Fixes the docstring of SMAC's default acquisition function optimizer (#653)
* Correctly attributes the configurations' origin if using the `FixedSet` acquisition function optimizer (#653)
* Fixes an infinite loop which could occur if using only a single configuration per iteration (#654)
* Fixes a bug in the kernel construction of the `BOFacade` (#655)


# 0.12.1

## Minor Changes

* Upgrade the minimal scikit-learn dependency to 0.22.X.
* Make GP predictions faster (#638)
* Allow passing `tae_runner_kwargs` to `ROAR`.
* Add a new StatusType `DONOTADVANCE` for runs that would not benefit from a higher budgets. Such runs are always used 
  to build a model for SH/HB (#632)
* Add facades/examples for HB/SH (#610)
* Compute acquisition function only if necessary (#627,#629)

## Bug Fixes
* Fixes a bug which caused SH/HB to consider TIMEOUTS on all budgets for model building (#632)
* Fixed a bug in adaptive capping for SH (#619,#622)


# 0.12.0

## Major Changes

* Support for Successive Halving and Hyperband as new instensification/racing strategies.
* Improve the SMAC architecture by moving from an architecture where new candidates are passed to the racing algorithm 
  to an architecture where the racing algorithm requests new candidates, which is necessary to implement the
  [BOHB](http://proceedings.mlr.press/v80/falkner18a.html) algorithm (#551).
* Source code is now PEP8 compliant. PEP8 compliance is checked by travis-ci (#565).
* Source code is now annotated with type annotation and checked with mypy.

## Minor Changes

* New argument to directly control the size of the initial design (#553).
* Acquisition function is fed additional arguments at update time (#557).
* Adds new acquisition function maximizer which goes through a list of pre-specified configurations (#558).
* Document that the dependency pyrfr does not work with SWIG 4.X (#599).
* Improved error message for objects which cannot be serialized to json (#453).
* Dropped the random forest with HPO surrogate which was added in 0.9.
* Dropped the EPILS facade which was added in 0.6.
* Simplified the interface for constructing a runhistory object.
* removed the default rng from the Gaussian process priors (#554).
* Adds the possibility to specify the acquisition function optimizer for the random search (ROAR) facade (#563).
* Bump minimal version of `ConfigSpace` requirement to 0.4.9 (#578).
* Examples are now rendered on the website using sphinx gallery (#567).

## Bug fixes

* Fixes a bug which caused SMAC to fail for Python function if `use_pynisher=False` and an exception was raised
  (#437).
* Fixes a bug in which samples from a Gaussian process were shaped differently based on the number of dimesions of
  the `y`-array used for fitting the GP (#556).
* Fixes a bug with respect saving data as json (#555).
* Better error message for a sobol initial design of size `>40` ( #564).
* Add a missing return statement to `GaussianProcess._train`.


# 0.11.1

## Changes

* Updated the default hyperparameters of the Gaussian process facade to follow recent research (#529)
* Enabled `flake8` code style checks for newly merged code (#525)

# 0.11.0

## Major changes

* Local search now starts from observed configurations with high acquisition function values, low cost and the from 
  unobserved configurations with high acquisition function values found by random search (#509)
* Reduces the number of mandatory requirements (#516)
* Make Gaussian processes more resilient to linalg error by more aggressively adding noise to the diagonal (#511)
* Inactive hyperparameters are now imputed with a value outside of the modeled range (-1) (#508)
* Replace the GP library George by scikit-learn (#505)
* Renames facades to better reflect their use cases (#492), and adds a table to help deciding which facade to use (#495)
* SMAC facades now accept class arguments instead of object arguments (#486)

## Minor changes

* Vectorize local search for improved speed (#500)
* Extend the Sobol and LHD initial design to work for non-continuous hyperparameters as well applying an idea similar
  to inverse transform sampling (#494)
  
## Bug fixes

* Fixes a regression in the validation scripts (#519)
* Fixes a unit test regression with numpy 1.17 (#523)
* Fixes an error message (#510)
* Fixes an error making random search behave identical for all seeds

# 0.10.0

## Major changes

* ADD further acquisition functions: PI and LCB
* SMAC can now be installed without installing all its dependencies
* Simplify setup.py by moving most thing to setup.cfg

## Bug fixes

* RM typing as requirement
* FIX import of authors in setup.py
* MAINT use json-file as standard pcs format for internal logging 

# 0.9

## Major changes
* ADD multiple optional initial designs: LHC, Factorial Design, Sobol
* ADD fmin interface know uses BORF facade (should perform much better on continuous, low-dimensional functions)
* ADD Hydra (see "Hydra: Automatically Configuring Algorithms for Portfolio-Based Selection" by Xu et al)
* MAINT Not every second configuration is randomly drawn, but SMAC samples configurations randomly with a given probability (default: 0.5)
* MAINT parsing of options

## Interface changes
* ADD two new interfaces to optimize low dimensional continuous functions (w/o instances, docs missing)
  * BORF facade: Initial design + Tuned RF
  * BOGP interface: Initial design + GP 
* ADD options to control acquisition function optimization
* ADD option to transform function values (log, inverse w/ and w/o scaling)
* ADD option to set initial design

## Minor changes
* ADD output of estimated cost of final incumbent
* ADD explanation of "deterministic" option in documentation
* ADD save configspace as json
* ADD random forest with automated HPO (not activated by default)
* ADD optional linear cooldown for interleaving random configurations (not active by default)
* MAINT Maximal cutoff time of pynisher set to UINT16
* MAINT make SMAC deterministic if function is deterministic, the budget is limited and the run objective is quality
* MAINT SLS on acquisition function (plateau walks)
* MAINT README
* FIX abort-on-first-run-crash
* FIX pSMAC input directory parsing
* FIX fmin interface with more than 10 parameters
* FIX no output directory if set to '' (empty string)
* FIX use `np.log` instead of `np.log10`
* FIX No longer use law of total variance for uncertainty prediction for RFs as EPM, but only variance over trees (no variance in trees)
* FIX Marginalize over instances inside of each tree of the forest leads to better uncertainty estimates (motivated by the original SMAC implementation)


# 0.8

## Major changes

* Upgrade to ConfigSpace (0.4.X), which is not backwards compatible. On the plus
  side, the ConfigSpace is about 3-10 times faster, depending on the task.
* FIX #240: improved output directory structure. If the user does not specify
  an output directory a SMAC experiment will have the following structure:
  `smac_/run_<run_id>/*.json`. The user can specify a output directory, e.g.
  `./myExperiment` or `./myExperiment/` which results in
  `./myExperiment/run_<run_id>/*.json`.
* Due to changes in AnaConda's compiler setup we drop the unit tests for
  python3.4.

## Interface changes

* Generalize the interface of the acquisition functions to work with
  ConfigSpaces's configuration objects instead of numpy arrays.
* The acquisition function optimizer can now be passed to the SMBO object.
* A custom SMBO class can now be passed to the SMAC builder object.
* `run_id` is no longer an argument to the Scenario object, making the interface
  a bit cleaner.

## Minor changes

* #333 fixes an incompability with `uncorrelated_mo_rf_with_instances`.
* #323 fixes #324 and #319, which both improve the functioning of the built-in
  validation tools.
* #350 fixes random search, which could accidentaly use configurations found my
  a local acquisition function optimizer.
* #336 makes validation more flexible.


# 0.7.2

* Introduce version upper bound on ConfigSpace dependency (<0.4).

# 0.7.1

* FIX #193, restoring the scenario now possible.
* ADD #271 validation.
* FIX #311 abort on first crash.
* FIX #318, ExecuteTARunOld now always returns a StatusType.

# 0.6

## Major changes

* MAINT documentation (nearly every part was improved and extended, 
  including installation, examples, API).
* ADD EPILS as mode (modified version of ParamILS).
* MAINT minimal required versions of configspace, pyrfr, sklearn increased
  (several issues fixed in new configspace version).
* MAINT for quality scenarios, the user can specify the objective 
  value for crashed runs 
  (returned NaN and Inf are replaced by value for crashed runs).

## Minor changes

* FIX issue #220, do not store external data in runhistory.
* MAINT TAEFunc without pynisher possible.
* MAINT intensification: minimal number of required challengers parameterized.
* FIX saving duplicated (capped) runs.
* FIX handling of ordinal parameters.
* MAINT runobj is now mandatory.
* FIX arguments passed to pyrfr.

# 0.5

## Major changes

* MAINT #192: SMAC uses version 0.4 of the random forest library pyrfr. As a
  side-effect, the library [swig](http://www.swig.org/) is necessary to build
  the random forest.
* MAINT: random samples which are interleaved in the list of challengers are now
  obtained from a generator. This reduces the overhead of sampling random
  configurations.
* FIX #117: only round the cutoff when running a python function as the target
  algorithm.
* MAINT #231: Rename the submodule `smac.smbo` to `smac.optimizer`.
* MAINT #213: Use log(EI) as default acquisition function when optimizing
  running time of an algorithm.
* MAINT #223: updated example of optimizing a random forest with SMAC.
* MAINT #221: refactored the EPM module. The PCA on instance features is now
  part of fitting the EPM instead of reading a scenario. Because of this
  restructuring, the PCA can now take instance features which are external
  data into account.

## Minor changes

* SMAC now outputs scenario options if the log level is `DEBUG` (2f0ceee).
* SMAC logs the command line call if invoked from the command line (3accfc2).
* SMAC explicitly checks that it runs in `python>=3.4`.
* MAINT #226: improve efficientcy when loading the runhistory from a json file.
* FIX #217: adds milliseconds to the output directory names to avoid race.
  conditions when starting multiple runs on a cluster.
* MAINT #209: adds the seed or a pseudo-seed to the output directory name for
  better identifiability of the output directories.
* FIX #216: replace broken call to in EIPS acqusition function.
* MAINT: use codecov.io instead of coveralls.io.
* MAINT: increase minimal required version of the ConfigSpace package to 0.3.2.

# 0.4

* ADD #204: SMAC now always saves runhistory files as `runhistory.json`.
* MAINT #205: the SMAC repository now uses codecov.io instead of coveralls.io.
* ADD #83: support of ACLIB 2.0 parameter configuration space file.
* FIX #206: instances are now explicitly cast to `str`. In case no instance is
  given, a single `None` is used, which is not cast to `str`.
* ADD #200: new convenience function to retrieve an `X`, `y` representation
  of the data to feed it to a new fANOVA implementation.
* MAINT #198: improved pSMAC interface.
* FIX #201: improved handling of boolean arguments to SMAC.
* FIX #194: fixes adaptive capping with re-occurring configurations.
* ADD #190: new argument `intensification_percentage`.
* ADD #187: better dependency injection into main SMAC class to avoid
  ill-configured SMAC objects.
* ADD #161: log scenario object as a file.
* ADD #186: show the difference between old and new incumbent in case of an
  incumbent change.
* MAINT #159: consistent naming of loggers.
* ADD #128: new helper method to get the target algorithm evaluator.
* FIX #165: default value for par = 1.
* MAINT #153: entries in the trajectory logger are now named tuples.
* FIX #155: better handling of SMAC shutdown and crashes if the first
  configuration crashes.

# 0.3

* Major speed improvements when sampling new configurations:
    * Improved conditional hyperparameter imputation (PR #176).
    * Faster generation of the one exchange neighborhood (PR #174).
* FIX #171 potential bug with pSMAC.
* FIX #175 backwards compability for reading runhistory files.

# 0.2.4

* CI only check code quality for python3.
* Perform local search on configurations from previous runs as proposed in the
  original paper from 2011 instead of random configurations as implemented
  before.
* CI run travis-ci unit tests with python3.6.
* FIX #167, remove an endless loop which occured when using pSMAC.

# 0.2.3

* MAINT refactor Intensifcation and adding unit tests.
* CHANGE StatusType to Enum.
* RM parameter importance package.
* FIX ROAR facade bug for cli.
* ADD easy access of runhistory within Python.
* FIX imputation of censored data.
* FIX conversion of runhistory to EPM training data (in particular running
  time data).
* FIX initial run only added once in runhistory.
* MV version number to a separate file.
* MAINT more efficient computations in run_history (assumes average as
  aggregation function across instances).

# 0.2.2

* FIX 124: SMAC could crash if the number of instances was less than seven.
* FIX 126: Memory limit was not correctly passed to the target algorithm
  evaluator.
* Local search is now started from the configurations with highest EI, drawn by
  random sampling.
* Reduce the number of trees to 10 to allow faster predictions (as in SMAC2).
* Do an adaptive number of stochastic local search iterations instead of a fixd
  number (a5914a1d97eed2267ae82f22bd53246c92fe1e2c).
* FIX a bug which didn't make SMAC run at least two configurations per call to
  intensify.
* ADD more efficient data structure to update the cost of a configuration.
* FIX do only count a challenger as a run if it actually was run
  (and not only considered)(a993c29abdec98c114fc7d456ded1425a6902ce3).

# 0.2.1

* CI: travis-ci continuous integration on OSX.
* ADD: initial design for mulitple configurations, initial design for a 
  random configuration.
* MAINT: use sklearn PCA if more than 7 instance features are available (as 
  in SMAC 1 and 2).
* MAINT: use same minimum step size for the stochastic local search as in
  SMAC2.
* MAINT: use same number of imputation iterations as in SMAC2.
* FIX 98: automatically seed the configuration space object based on the SMAC
  seed.

# 0.2

* ADD 55: Separate modules for the initial design and a more flexible 
  constructor for the SMAC class.
* ADD 41: Add ROAR (random online adaptive racing) class.
* ADD 82: Add fmin_smac, a scipy.optimize.fmin_l_bfgs_b-like interface to the
  SMAC algorithm.
* NEW documentation at https://automl.github.io/SMAC3/stable and 
  https://automl.github.io/SMAC3/dev.
* FIX 62: intensification previously used a random seed from np.random 
  instead of from SMAC's own random number generator.
* FIX 42: class RunHistory can now be pickled.
* FIX 48: stats and runhistory objects are now injected into the target 
  algorithm execution classes.
* FIX 72: it is now mandatory to either specify a configuration space or to 
  pass the path to a PCS file.
* FIX 49: allow passing a callable directly to SMAC. SMAC will wrap the 
  callable with the appropriate target algorithm runner.

# 0.1.3

* FIX 63 using memory limit for function target algorithms (broken since 0.1.1).

# 0.1.2

* FIX 58 output of the final statistics.
* FIX 56 using the command line target algorithms (broken since 0.1.1).
* FIX 50 as variance prediction, we use the average predicted variance across
  the instances.

# 0.1.1

* NEW leading ones examples.
* NEW raise exception if unknown parameters are given in the scenario file.
* FIX 17/26/35/37/38/39/40/46.
* CHANGE requirement of ConfigSpace package to 0.2.1.
* CHANGE cutoff default is now None instead of 99999999999.


# 0.1.0

* Moved to github instead of bitbucket.
* ADD further unit tests.
* CHANGE Stats object instead of static class.
* CHANGE requirement of ConfigSpace package to 0.2.0.
* FIX intensify runs at least two challengers.
* FIX intensify skips incumbent as challenger.
* FIX Function TAE runner passes random seed to target function.
* FIX parsing of emtpy lines in scenario file.

# 0.0.1

* initial release.<|MERGE_RESOLUTION|>--- conflicted
+++ resolved
@@ -1,5 +1,4 @@
 # 2.0.1
-<<<<<<< HEAD
 - Add Upper Confidence Bound as an acquisition function
 - Add Stopping Criterion Callback
 
@@ -9,11 +8,7 @@
 
 ## Bugfixes
 - Correct return value check for callbacks.
-=======
-
-## Bugfixes
 - Fix validation in smbo to use the seed in the scenario.
->>>>>>> cc8a817b
 
 # 2.0.0
 
