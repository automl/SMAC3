--- conflicted
+++ resolved
@@ -1,16 +1,10 @@
 # 2.0.3
 
 ## Bugfixes
-<<<<<<< HEAD
-
-- Add OrdinalHyperparameter for random forest imputer (#1065).
-- Fix path for dask scheduler file (#1055).
-- Don't use mutable default argument (#1067).
-=======
 - Fix path for dask scheduler file (#1055).
 - Add OrdinalHyperparameter for random forest imputer (#1065).
+- Don't use mutable default argument (#1067).
 - Configurations that fail to become incumbents will be added to the rejected lists (#1069).
->>>>>>> 06d584f5
 
 # 2.0.2
 
