--- conflicted
+++ resolved
@@ -2,10 +2,7 @@
 
 ## Improvements
 - Clarify origin of configurations (#908).
-<<<<<<< HEAD
 - Random forest with instances predicts the marginalized costs by using a C++ implementation in `pyrfr`, which is much faster (#903).
-=======
->>>>>>> c2478536
 
 ## Bugfixes
 - Continue run when setting incumbent selection to highest budget when using Successive Halving (#907).
