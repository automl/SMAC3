# 2.0.3

## Bugfixes
- Fix path for dask scheduler file (#1055).
- Add OrdinalHyperparameter for random forest imputer (#1065).
<<<<<<< HEAD
- Don't use mutable default argument (#1067).
=======
- Propagate the Scenario random seed to `get_random_design` (#1066).
>>>>>>> 29b8a01f
- Configurations that fail to become incumbents will be added to the rejected lists (#1069).
- SMAC RandomForest doesn't crash when `np.integer` used, i.e. as generated from a `np.random.RandomState` (#1084).

## Misc
- ci: Update action version (#1072).

## Minor
- When a custom dask client is provided, emit the warning that the `n_workers` parameter is ignored only if it deviates from its default value, `1` ([#1071](https://github.com/automl/SMAC3/pull/1071)).

# 2.0.2

## Improvements
- Add an error when we get an empty dict data_to_scatter so that we can avoid an internal error caused in Dask precautiously.
- Add experimental instruction for installing SMAC in Windows via a WSL.
- More detailed documentation regarding continuing runs.
- Add a new example that demonstrates the use of intensification to speed up cross-validation for machine learning.

## Bugfixes
- Fix bug in the incumbent selection in the case that multi-fidelity is combined with multi-objective (#1019).
- Fix callback order (#1040).
- Handle configspace as dictionary in mlp and parego example.
- Adapt sgd loss to newest scikit-learn version.

# 2.0.1

## Improvements
- Callbacks registration is now a public method of the optimizer and allows callbacks to be inserted at a specific position.
- Adapt developer install instructions to include pre-commit installation
- Add option to pass a dask client to the facade, e.g. enables running on a hpc cluster (#983).
- Added scenario.use_default_config argument/attribute=False, that adds the user's configspace default configuration 
  as an additional_config to the inital design if set to True. This adds one additional configuration to the number of configs 
  originating from the initial design. Since n_trials is still respected, this results in one fewer BO steps
- Adapt developer install instructions to include pre-commit installation.
- Add option to pass a dask client to the facade, e.g. enables running on a hpc cluster (#983).
- Add example for using a callback to log run metadata to a file (#996).
- Move base callback and metadata callback files to own callback directory.
- Add a workaround to be able to pass a dataset via dask.scatter so that serialization/deserialization in Dask becomes much quicker (#993).

## Bugfixes
- The ISB-pair differences over the incumbent's configurations are computed correctly now (#956).
- Adjust amount of configurations in different stages of hyperband brackets to conform to the original paper.
- Fix validation in smbo to use the seed in the scenario.
- Change order of callbacks, intensifier callback for incumbent selection is now the first callback. 
- intensifier.get_state() will now check if the configurations contained in the queue is stored in the runhistory (#997)  


# 2.0.0

## Improvements
- Clarify origin of configurations (#908).
- Random forest with instances predicts the marginalized costs by using a C++ implementation in `pyrfr`, which is much faster (#903).
- Add version to makefile to install correct test release version.
- Add option to disable logging by setting `logging_level=False`. (#947)

## Bugfixes
- Continue run when setting incumbent selection to highest budget when using Successive Halving (#907).
- If integer features are used, they are automatically converted to strings.

## Workflows
- Added workflow to update pre-commit versions (#874).

## Misc
- Added benchmarking procedure to compare to previous releases.


# 2.0.0b1

- Completely reimplemented the intensifiers (including Successive Halving and Hyperband): All intensifiers support multi-fidelity, multi-objective and multi-threading by nature now.
- Expected behaviour for ask-and-tell interface ensured (also for Successive Halving).
- Continuing a run is now fully supported.
- Added more examples.
- Updated documentation based on new implementation.
- Added benchmark to compare different versions.

## Bugfixes
- Correct handling of integer hyperparameters in the initial design (#531)


# 2.0.0a2

## Bugfixes
- Fixed random weight (re-)generalization of multi-objective algorithms: Before the weights were generated for each call to ``build_matrix``, now we only re-generate them for every iteration.
- Optimization may get stuck because of deep copying an iterator for callback: We removed the configuration call from ``on_next_configurations_end``.

## Minor
- Removed example badget in README.
- Added SMAC logo to README.


# 2.0.0a1

## Big Changes
* We redesigned the scenario class completely. The scenario is implemented as a dataclass now and holds only environment variables (like limitations or save directory). Everything else was moved to the components directly.
* We removed runtime optimization completely (no adaptive capping or imputing anymore).
* We removed the command-line interface and restructured everything alongside. Since SMAC was building upon the command-line interface (especially in combination with the scenario), it was complicated to understand the behavior or find specific implementations. With the removal, we re-wrote everything in python and re-implemented the feature of using scripts as target functions.
* Introducing trials: Each config/seed/budget/instance calculation is a trial.
* The configuration chooser is integrated into the SMBO object now. Therefore, SMBO finally implements an ask-tell interface now.
* Facades are redesigned so that they accept instantiated components directly. If a component is not passed, a default component is used, which is specified for each facade individually in the form of static methods. You can use those static methods directly to adapt a component to your choice.
* A lot of API changes and renamings (e.g., RandomConfigurationChooser -> RandomDesign, Runhistory2EPM -> RunHistoryEncoder).
* Ambiguous variables are renamed and unified across files.
* Dependencies of modules are reduced drastically.
* We incorporated Pynisher 1.0, which ensures limitations cross-platform.
* We incorporated ConfigSpace 0.6, which simplified our examples.
* Examples and documentation are completely reworked. Examples use the new ConfigSpace, and the documentation is adapted to version 2.0.
* Transparent target function signatures: SMAC checks now explicitly if an argument is available (the required arguments are now specified in the intensifier). If there are more arguments that are not passed by SMAC, a warning is raised.
* Components implement a ``meta`` property now, all of which describe the initial state of SMAC. The facade collects all metadata and saves the initial state of the scenario.
* Improved multi-objective in general: RunHistory (in addition to RunHistoryEncoder) both incorporates the multi-objective algorithm. In other words, if the multi-objective algorithm changes the output, it directly affects the optimization process.
* Configspace is saved in json only
* StatusType is saved as integer and not as dict anymore
* We changed the behavior of continuing a run:
    * SMAC automatically checks if a scenario was saved earlier. If there exists a scenario and the initial state is the same, SMAC automatically loads the previous data. However, continuing from that run is not possible yet.
    * If there was a scenario earlier, but the initial state is different, then the user is asked to overwrite the run or to still continue the run although the state is different (Note that this only can happen if the name specified in the scenario is the same). Alternatively, an `old` to the old run is added (e.g., the name was test, it becomes test-old).
    * The initial state of the SMAC run also specifies the name (if no name in the scenario is specified). If the user changes something in the code base or in the scenario, the name and, therefore, the save location automatically changes.

## New Features
* Added a new termination feature: Use `terminate_cost_threshold` in the scenario to stop the optimization after a configuration was evaluated with a cost lower than the threshold.
* Callbacks are completely redesigned. Added callbacks to the facade are called in different positions in the Bayesian optimization loop.
* The multi-objective algorithm `MeanAggregationStrategy` supports objective weights now.
* RunHistory got more methods like ``get_incumbent`` or ``get_pareto_front``.

## Fixes
* You ever noticed that the third configuration has no origin? It's fixed now.
* We fixed ParEGO (it updates every time training is performed now).

## Optimization Changes
* Changed initial design behavior
    * You can add additional configurations now.
    * ``max_ratio`` will limit both ``n_configs`` and ``n_configs_per_hyperparameter`` but not additional configurations
    * Reduced default ``max_ratio`` to 0.1.

## Code Related
* Converted all unittests to pytests.
* Instances, seeds, and budgets can be set to none now. However, mixing none and non-none will throw an exception.


# 1.4.0

## Features
* [BOinG](https://arxiv.org/abs/2111.05834): A two-stage bayesian optimization approach to allow the 
optimizer to focus on the most promising regions.
* [TurBO](https://arxiv.org/abs/1910.01739): Reimplementaion of TurBO-1 algorithm.
* Updated pSMAC: Can pass arbitrary SMAC facades now. Added example and fixed tests.

## Improvements
* Enabled caching for multi-objectives (#872). Costs are now normalized in `get_cost` 
or optionally in `average_cost`/`sum_cost`/`min_cost` to receive a single float value. Therefore,
the cached cost values do not need to be updated everytime a new entry to the runhistory was added.

## Interface changes
* We changed the location of gaussian processes and random forests. They are in the folders
epm/gaussian_process and epm/random_forest now.
* Also, we restructured the optimizer folder and therefore the location of the acquisition functions
and configuration chooser.
* Multi-objective functions are located in the folder `multi_objective`.
* pSMAC facade was moved to the facade directory.


# 1.3.4
* Added reference to JMLR paper.
* Typos in documentations.
* Code more readable since all typings are imported at the beginning of the file.
* Updated stale bot options.


# 1.3.3
* Hotfix: Since multi-objective implementation depends on normalized costs, it now is ensured that the
cached costs are updated everytime a new entry is added.
* Removed mac-specific files.
* Added entry point for cli.
* Added `ConfigSpace` to third known parties s.t. sorting should be the same across different
operating systems.
* Fixed bugs in makefile in which tools were specified incorrectly.
* Executed isort/black on examples and tests.
* Updated README.
* Fixed a problem, which incremented time twice before taking log (#833).
* New wrapper for multi-objective models (base_uncorrelated_mo_model). Makes it easier for
developing new multi-objective models.
* Raise error if acquisition function is incompatible with the epm models.
* Restricting pynisher.


# 1.3.2
* Added stale bot support.
* If package version 0.0.0 via `get_distribution` is found, the version of the module is used
instead.
* Removed `tox.ini`.
* Moved `requirements.txt` to `setup.py`.
* Added multi-objective support for ROAR.
* Added notes in documentation that `SMAC4MF` is the closest implementation to BOHB/HpBandSter.


# 1.3.1
* Added Python 3.7 support again.


# 1.3

## Features
* [PiBO](https://openreview.net/forum?id=MMAeCXIa89): Augment the acquisition function by multiplying by a pdf given by the user.
The prior then decays over time, allowing for the optimization to carry on as per default.
* The `RunHistory` can now act as a `Mapping` in that you can use the usual methods you
can use on dicts, i.e. `len(rh)`, `rh.items()`, `rh[key]`. Previously this was usually done by
accessing `rh.data` which is still possible.

## Minor Changes
* Updated the signature of the `ROAR` facade to match with it's parent class `SMAC4AC`.
Anyone relying on the output directory **without** specifying an explicit `run_id` to a `ROAR`
facade should now expect to see the output directory at `run_0` instead of `run_1`. See #827

## Code-Quality
* Updated and integrated flake8, mypy, black, and isort.

## Documentation
* SMAC uses [automl_sphinx_theme](https://github.com/automl/automl_sphinx_theme) now and therefore
the API is displayed nicer.


# 1.2

## Features
* Added multi-objective optimization via Mean-Aggregation or Par-EGO (#817, #818). Both approaches normalize
the costs objective-wise based on all data in the history.

## Major Changes
* Results are instantly saved by default now. That means, runhistory.json is saved every time
a trial is added.
* Determinstic behaviour (defined in scenario) is default now. Calling a function/TAE with the same
seed and configuration is expected to be the same.
* Limit resources behaviour is by default false now. This is particually important because pynisher
does not work on all machines (e.g. Colab, Mac, Windows, ...) properly.
* Renamed scenario object `save_results_instantly` to `save_instantly`.
* Added `multi_objectives` as scenario argument.
* Expanded `cost_for_crash` for multi-objective support.

## Examples
* Integrated spear_qcp example for commandline.
* Python examples are now executed so that the output in the documentation is shown.
* Added multi-objective example.

## Documentation
* Added runhistory page.

## Workflow Clean-up
* Adds PEP 561 compliance (exports types so other packages can be aware of them).
* Allow manual workflow_dispatch on actions that might require it (can manually trigger them from github UI).
* Prevent the double trigger of actions by making push and pull_request and more strict.
* A push to a pull request should no longer cause double the amount of tests to run (along with the other workflows that had on: [push, pull_request].
* Some general cleanup, giving names to some actions, adding some linebreaks to break up things, ...
* Command-line examples are tested again.
* pytest.yaml:
  * Now scheduled to auto run everyday instead of every week.
  * Clean up the body of the steps and move some things to env var.
  * Scaffold for matrix that includes windows and mac testing (currently excluded, see comments).
  * Includes tests for Python 3.10.
  * Changed the boolean flags in the matrix to just be a categorical, easier to read.

## Minor Changes
* Specified that dask should not cache functions/results (#803) .
* Handles invalid configuration vectors gracefully (#776).
* Specified scenario docs that also SMAC options can be used.
* Docs display init methods now.
* Parameters in the docs are shown first now.
* Successive Halving only warns you once if one worker is used only.
* Statistics are better readable now.
* Sobol sequence does not print warnings anymore.


# 1.1.1

## Minor Changes
* Added comparison between SMAC and similar tools.
* Updated installation guide.
* Added a warning that CLI is only available when installing from GitHub.


# 1.1

## Features
* Option to use an own stopping strategy using `IncorporateRunResultCallback`.


## Major Changes
* Documentation was updated thoroughly. A new theme with a new structure is provided and all pages
  have been updated. Also, the examples revised and up-to-date.
* Changed `scripts/smac` to `scripts/smac.py`.

## Minor Changes
* `README.md` updated.
* `CITATION.cff` added.
* Made `smac-validate.py` consistent with runhistory and tae. (#762)
* `minR`, `maxR` and `use_ta_time` can now be initialized by the scenario. (#775)
* `ConfigSpace.util.get_one_exchange_neighborhood`'s invalid configurations are ignored. (#773)

## Bug Fixes
* Fixed an incorrect adaptive capping behaviour. (#749)
* Avoid the potential `ValueError` raised by `LocalSearch._do_search`. (#773)


# 1.0.1

## Minor Changes
* Added license information to every file.
* Fixed a display bug inside usage recommendation. 


# 1.0.0

The main purpose of this release is to be synchronized with our upcoming paper.
Since many urgent features were already taken care of in 0.14.0, this release mainly focuses on better documentation and examples.

## Features
* Examples and quickstart guide can now be generated by [sphinx-gallry](https://sphinx-gallery.github.io/stable/index.html).
* Added make command `make doc` and `make doc-with-examples`.

## Major changes
* Examples are separated into categories.
* Renamed facade SMAC4BO to SMAC4BB (black-box).
* Add thompson sampling as a new acquisition function

## Minor Changes
* Included linkcheck and buildapi to the `make doc` command.
* `quickstart.rst` was converted to `quickstart_example.py` to be processed by sphinx-gallery.
* Examples renamed from `*.py` to `*_example.py`, unless file name was `*_func.py`, in which case it was unchanged.
* Flake8 fixes for spear_qcp as there were a lot of complaints running `pre-commit`.
* Fixes pydoc issues.
* Fixed links in the README.
* Fixed warnings given during the doc build.
* Fixed inconsistent output shape described in `smac.epm.gaussian_process.GaussianProcess.sample_functions`
* Examples are wrapped inside `if __name__ == "__main__"`, fixing problems on mac.


# 0.14.0

## Breaking Changes
* `BOHB4HPO` facade has been renamed to `SMAC4MF` facade (#738)
* Require `scipy` >= 1.7 (#729)
* Require `emcee` >= 3.0.0 (#723)

## Major Changes
* Drop support for Python 3.6 (#726)
* Added Colab to try SMAC in your browser! (#697)

## Minor Changes
* Added gradient boosting example, removed random forest example (#722)
* `lazy_import` dependency dropped (#741)
* Replaced `pyDOE` requirement with `scipy` for LHD design (#735)
* Uses scrambled Sobol Sequence (#733)
* Moved to Github actions (#715)
* Improved testing (#720, #723, #739, #743)
* Added option `save_results_instantly` in scenario object to save results instantly (#728)
* Changed level of intensification messages to debug (#724)

## Bug Fixes
* Github badges updated (#732)
* Fixed memory limit issue for `pynisher` (#717)
* More robust multiprocessing (#709, #712)
* Fixed serialization with runhistory entries (#706)
* Separated evaluation from get next challengers in intensification (#734)
* Doc fixes (#727, #714)


# 0.13.1

## Minor Changes
* Improve error message for first run crashed (#694).
* Experimental: add callback mechanism (#703).

## Bug fixes
* Fix a bug which could make successive halving fail if run in parallel (#695).
* Fix a bug which could cause hyperband to ignore the lowest budget (#701).


# 0.13.0

## Major Changes
* Separated evaluation from get next challengers in intensification (#663)
* Implemented parallel SMAC using dask (#675, #677, #681, #685, #686)
* Drop support for Python 3.5

## Minor Changes
* Update Readme
* Remove runhistory from TAE (#663)
* Store SMAC's internal config id in the configuration object (#679)
* Introduce Status Type STOP (#690)

## Bug Fixes
* Only validate restriction of Sobol Sequence when choosing Sobol Sequence (#664)
* Fix wrong initialization of list in local search (#680)
* Fix setting random seed with a too small range in Latin Hypercube design (#688)


# 0.12.3

## Minor Changes

* Use Scipy's Sobol sequence for the initial design instead of a 3rd-party package (#600)
* Store start and end time of function evaluation (#647)

## Bug Fixes

* Fixes an issue in the Bayesian optimization facade which triggered an exception when tuning categorical 
  hyperparameters (#666)
* Fixes an issue in the Gaussian process MCMC which resulted in reduced execution speed and reduced performance (#666)


# 0.12.2

## Bug Fixes

* Fixes the docstring of SMAC's default acquisition function optimizer (#653)
* Correctly attributes the configurations' origin if using the `FixedSet` acquisition function optimizer (#653)
* Fixes an infinite loop which could occur if using only a single configuration per iteration (#654)
* Fixes a bug in the kernel construction of the `BOFacade` (#655)


# 0.12.1

## Minor Changes

* Upgrade the minimal scikit-learn dependency to 0.22.X.
* Make GP predictions faster (#638)
* Allow passing `tae_runner_kwargs` to `ROAR`.
* Add a new StatusType `DONOTADVANCE` for runs that would not benefit from a higher budgets. Such runs are always used 
  to build a model for SH/HB (#632)
* Add facades/examples for HB/SH (#610)
* Compute acquisition function only if necessary (#627,#629)

## Bug Fixes
* Fixes a bug which caused SH/HB to consider TIMEOUTS on all budgets for model building (#632)
* Fixed a bug in adaptive capping for SH (#619,#622)


# 0.12.0

## Major Changes

* Support for Successive Halving and Hyperband as new instensification/racing strategies.
* Improve the SMAC architecture by moving from an architecture where new candidates are passed to the racing algorithm 
  to an architecture where the racing algorithm requests new candidates, which is necessary to implement the
  [BOHB](http://proceedings.mlr.press/v80/falkner18a.html) algorithm (#551).
* Source code is now PEP8 compliant. PEP8 compliance is checked by travis-ci (#565).
* Source code is now annotated with type annotation and checked with mypy.

## Minor Changes

* New argument to directly control the size of the initial design (#553).
* Acquisition function is fed additional arguments at update time (#557).
* Adds new acquisition function maximizer which goes through a list of pre-specified configurations (#558).
* Document that the dependency pyrfr does not work with SWIG 4.X (#599).
* Improved error message for objects which cannot be serialized to json (#453).
* Dropped the random forest with HPO surrogate which was added in 0.9.
* Dropped the EPILS facade which was added in 0.6.
* Simplified the interface for constructing a runhistory object.
* removed the default rng from the Gaussian process priors (#554).
* Adds the possibility to specify the acquisition function optimizer for the random search (ROAR) facade (#563).
* Bump minimal version of `ConfigSpace` requirement to 0.4.9 (#578).
* Examples are now rendered on the website using sphinx gallery (#567).

## Bug fixes

* Fixes a bug which caused SMAC to fail for Python function if `use_pynisher=False` and an exception was raised
  (#437).
* Fixes a bug in which samples from a Gaussian process were shaped differently based on the number of dimesions of
  the `y`-array used for fitting the GP (#556).
* Fixes a bug with respect saving data as json (#555).
* Better error message for a sobol initial design of size `>40` ( #564).
* Add a missing return statement to `GaussianProcess._train`.


# 0.11.1

## Changes

* Updated the default hyperparameters of the Gaussian process facade to follow recent research (#529)
* Enabled `flake8` code style checks for newly merged code (#525)

# 0.11.0

## Major changes

* Local search now starts from observed configurations with high acquisition function values, low cost and the from 
  unobserved configurations with high acquisition function values found by random search (#509)
* Reduces the number of mandatory requirements (#516)
* Make Gaussian processes more resilient to linalg error by more aggressively adding noise to the diagonal (#511)
* Inactive hyperparameters are now imputed with a value outside of the modeled range (-1) (#508)
* Replace the GP library George by scikit-learn (#505)
* Renames facades to better reflect their use cases (#492), and adds a table to help deciding which facade to use (#495)
* SMAC facades now accept class arguments instead of object arguments (#486)

## Minor changes

* Vectorize local search for improved speed (#500)
* Extend the Sobol and LHD initial design to work for non-continuous hyperparameters as well applying an idea similar
  to inverse transform sampling (#494)
  
## Bug fixes

* Fixes a regression in the validation scripts (#519)
* Fixes a unit test regression with numpy 1.17 (#523)
* Fixes an error message (#510)
* Fixes an error making random search behave identical for all seeds

# 0.10.0

## Major changes

* ADD further acquisition functions: PI and LCB
* SMAC can now be installed without installing all its dependencies
* Simplify setup.py by moving most thing to setup.cfg

## Bug fixes

* RM typing as requirement
* FIX import of authors in setup.py
* MAINT use json-file as standard pcs format for internal logging 

# 0.9

## Major changes
* ADD multiple optional initial designs: LHC, Factorial Design, Sobol
* ADD fmin interface know uses BORF facade (should perform much better on continuous, low-dimensional functions)
* ADD Hydra (see "Hydra: Automatically Configuring Algorithms for Portfolio-Based Selection" by Xu et al)
* MAINT Not every second configuration is randomly drawn, but SMAC samples configurations randomly with a given probability (default: 0.5)
* MAINT parsing of options

## Interface changes
* ADD two new interfaces to optimize low dimensional continuous functions (w/o instances, docs missing)
  * BORF facade: Initial design + Tuned RF
  * BOGP interface: Initial design + GP 
* ADD options to control acquisition function optimization
* ADD option to transform function values (log, inverse w/ and w/o scaling)
* ADD option to set initial design

## Minor changes
* ADD output of estimated cost of final incumbent
* ADD explanation of "deterministic" option in documentation
* ADD save configspace as json
* ADD random forest with automated HPO (not activated by default)
* ADD optional linear cooldown for interleaving random configurations (not active by default)
* MAINT Maximal cutoff time of pynisher set to UINT16
* MAINT make SMAC deterministic if function is deterministic, the budget is limited and the run objective is quality
* MAINT SLS on acquisition function (plateau walks)
* MAINT README
* FIX abort-on-first-run-crash
* FIX pSMAC input directory parsing
* FIX fmin interface with more than 10 parameters
* FIX no output directory if set to '' (empty string)
* FIX use `np.log` instead of `np.log10`
* FIX No longer use law of total variance for uncertainty prediction for RFs as EPM, but only variance over trees (no variance in trees)
* FIX Marginalize over instances inside of each tree of the forest leads to better uncertainty estimates (motivated by the original SMAC implementation)


# 0.8

## Major changes

* Upgrade to ConfigSpace (0.4.X), which is not backwards compatible. On the plus
  side, the ConfigSpace is about 3-10 times faster, depending on the task.
* FIX #240: improved output directory structure. If the user does not specify
  an output directory a SMAC experiment will have the following structure:
  `smac_/run_<run_id>/*.json`. The user can specify a output directory, e.g.
  `./myExperiment` or `./myExperiment/` which results in
  `./myExperiment/run_<run_id>/*.json`.
* Due to changes in AnaConda's compiler setup we drop the unit tests for
  python3.4.

## Interface changes

* Generalize the interface of the acquisition functions to work with
  ConfigSpaces's configuration objects instead of numpy arrays.
* The acquisition function optimizer can now be passed to the SMBO object.
* A custom SMBO class can now be passed to the SMAC builder object.
* `run_id` is no longer an argument to the Scenario object, making the interface
  a bit cleaner.

## Minor changes

* #333 fixes an incompability with `uncorrelated_mo_rf_with_instances`.
* #323 fixes #324 and #319, which both improve the functioning of the built-in
  validation tools.
* #350 fixes random search, which could accidentaly use configurations found my
  a local acquisition function optimizer.
* #336 makes validation more flexible.


# 0.7.2

* Introduce version upper bound on ConfigSpace dependency (<0.4).

# 0.7.1

* FIX #193, restoring the scenario now possible.
* ADD #271 validation.
* FIX #311 abort on first crash.
* FIX #318, ExecuteTARunOld now always returns a StatusType.

# 0.6

## Major changes

* MAINT documentation (nearly every part was improved and extended, 
  including installation, examples, API).
* ADD EPILS as mode (modified version of ParamILS).
* MAINT minimal required versions of configspace, pyrfr, sklearn increased
  (several issues fixed in new configspace version).
* MAINT for quality scenarios, the user can specify the objective 
  value for crashed runs 
  (returned NaN and Inf are replaced by value for crashed runs).

## Minor changes

* FIX issue #220, do not store external data in runhistory.
* MAINT TAEFunc without pynisher possible.
* MAINT intensification: minimal number of required challengers parameterized.
* FIX saving duplicated (capped) runs.
* FIX handling of ordinal parameters.
* MAINT runobj is now mandatory.
* FIX arguments passed to pyrfr.

# 0.5

## Major changes

* MAINT #192: SMAC uses version 0.4 of the random forest library pyrfr. As a
  side-effect, the library [swig](http://www.swig.org/) is necessary to build
  the random forest.
* MAINT: random samples which are interleaved in the list of challengers are now
  obtained from a generator. This reduces the overhead of sampling random
  configurations.
* FIX #117: only round the cutoff when running a python function as the target
  algorithm.
* MAINT #231: Rename the submodule `smac.smbo` to `smac.optimizer`.
* MAINT #213: Use log(EI) as default acquisition function when optimizing
  running time of an algorithm.
* MAINT #223: updated example of optimizing a random forest with SMAC.
* MAINT #221: refactored the EPM module. The PCA on instance features is now
  part of fitting the EPM instead of reading a scenario. Because of this
  restructuring, the PCA can now take instance features which are external
  data into account.

## Minor changes

* SMAC now outputs scenario options if the log level is `DEBUG` (2f0ceee).
* SMAC logs the command line call if invoked from the command line (3accfc2).
* SMAC explicitly checks that it runs in `python>=3.4`.
* MAINT #226: improve efficientcy when loading the runhistory from a json file.
* FIX #217: adds milliseconds to the output directory names to avoid race.
  conditions when starting multiple runs on a cluster.
* MAINT #209: adds the seed or a pseudo-seed to the output directory name for
  better identifiability of the output directories.
* FIX #216: replace broken call to in EIPS acqusition function.
* MAINT: use codecov.io instead of coveralls.io.
* MAINT: increase minimal required version of the ConfigSpace package to 0.3.2.

# 0.4

* ADD #204: SMAC now always saves runhistory files as `runhistory.json`.
* MAINT #205: the SMAC repository now uses codecov.io instead of coveralls.io.
* ADD #83: support of ACLIB 2.0 parameter configuration space file.
* FIX #206: instances are now explicitly cast to `str`. In case no instance is
  given, a single `None` is used, which is not cast to `str`.
* ADD #200: new convenience function to retrieve an `X`, `y` representation
  of the data to feed it to a new fANOVA implementation.
* MAINT #198: improved pSMAC interface.
* FIX #201: improved handling of boolean arguments to SMAC.
* FIX #194: fixes adaptive capping with re-occurring configurations.
* ADD #190: new argument `intensification_percentage`.
* ADD #187: better dependency injection into main SMAC class to avoid
  ill-configured SMAC objects.
* ADD #161: log scenario object as a file.
* ADD #186: show the difference between old and new incumbent in case of an
  incumbent change.
* MAINT #159: consistent naming of loggers.
* ADD #128: new helper method to get the target algorithm evaluator.
* FIX #165: default value for par = 1.
* MAINT #153: entries in the trajectory logger are now named tuples.
* FIX #155: better handling of SMAC shutdown and crashes if the first
  configuration crashes.

# 0.3

* Major speed improvements when sampling new configurations:
    * Improved conditional hyperparameter imputation (PR #176).
    * Faster generation of the one exchange neighborhood (PR #174).
* FIX #171 potential bug with pSMAC.
* FIX #175 backwards compability for reading runhistory files.

# 0.2.4

* CI only check code quality for python3.
* Perform local search on configurations from previous runs as proposed in the
  original paper from 2011 instead of random configurations as implemented
  before.
* CI run travis-ci unit tests with python3.6.
* FIX #167, remove an endless loop which occured when using pSMAC.

# 0.2.3

* MAINT refactor Intensifcation and adding unit tests.
* CHANGE StatusType to Enum.
* RM parameter importance package.
* FIX ROAR facade bug for cli.
* ADD easy access of runhistory within Python.
* FIX imputation of censored data.
* FIX conversion of runhistory to EPM training data (in particular running
  time data).
* FIX initial run only added once in runhistory.
* MV version number to a separate file.
* MAINT more efficient computations in run_history (assumes average as
  aggregation function across instances).

# 0.2.2

* FIX 124: SMAC could crash if the number of instances was less than seven.
* FIX 126: Memory limit was not correctly passed to the target algorithm
  evaluator.
* Local search is now started from the configurations with highest EI, drawn by
  random sampling.
* Reduce the number of trees to 10 to allow faster predictions (as in SMAC2).
* Do an adaptive number of stochastic local search iterations instead of a fixd
  number (a5914a1d97eed2267ae82f22bd53246c92fe1e2c).
* FIX a bug which didn't make SMAC run at least two configurations per call to
  intensify.
* ADD more efficient data structure to update the cost of a configuration.
* FIX do only count a challenger as a run if it actually was run
  (and not only considered)(a993c29abdec98c114fc7d456ded1425a6902ce3).

# 0.2.1

* CI: travis-ci continuous integration on OSX.
* ADD: initial design for mulitple configurations, initial design for a 
  random configuration.
* MAINT: use sklearn PCA if more than 7 instance features are available (as 
  in SMAC 1 and 2).
* MAINT: use same minimum step size for the stochastic local search as in
  SMAC2.
* MAINT: use same number of imputation iterations as in SMAC2.
* FIX 98: automatically seed the configuration space object based on the SMAC
  seed.

# 0.2

* ADD 55: Separate modules for the initial design and a more flexible 
  constructor for the SMAC class.
* ADD 41: Add ROAR (random online adaptive racing) class.
* ADD 82: Add fmin_smac, a scipy.optimize.fmin_l_bfgs_b-like interface to the
  SMAC algorithm.
* NEW documentation at https://automl.github.io/SMAC3/stable and 
  https://automl.github.io/SMAC3/dev.
* FIX 62: intensification previously used a random seed from np.random 
  instead of from SMAC's own random number generator.
* FIX 42: class RunHistory can now be pickled.
* FIX 48: stats and runhistory objects are now injected into the target 
  algorithm execution classes.
* FIX 72: it is now mandatory to either specify a configuration space or to 
  pass the path to a PCS file.
* FIX 49: allow passing a callable directly to SMAC. SMAC will wrap the 
  callable with the appropriate target algorithm runner.

# 0.1.3

* FIX 63 using memory limit for function target algorithms (broken since 0.1.1).

# 0.1.2

* FIX 58 output of the final statistics.
* FIX 56 using the command line target algorithms (broken since 0.1.1).
* FIX 50 as variance prediction, we use the average predicted variance across
  the instances.

# 0.1.1

* NEW leading ones examples.
* NEW raise exception if unknown parameters are given in the scenario file.
* FIX 17/26/35/37/38/39/40/46.
* CHANGE requirement of ConfigSpace package to 0.2.1.
* CHANGE cutoff default is now None instead of 99999999999.


# 0.1.0

* Moved to github instead of bitbucket.
* ADD further unit tests.
* CHANGE Stats object instead of static class.
* CHANGE requirement of ConfigSpace package to 0.2.0.
* FIX intensify runs at least two challengers.
* FIX intensify skips incumbent as challenger.
* FIX Function TAE runner passes random seed to target function.
* FIX parsing of emtpy lines in scenario file.

# 0.0.1

* initial release.<|MERGE_RESOLUTION|>--- conflicted
+++ resolved
@@ -3,11 +3,8 @@
 ## Bugfixes
 - Fix path for dask scheduler file (#1055).
 - Add OrdinalHyperparameter for random forest imputer (#1065).
-<<<<<<< HEAD
 - Don't use mutable default argument (#1067).
-=======
 - Propagate the Scenario random seed to `get_random_design` (#1066).
->>>>>>> 29b8a01f
 - Configurations that fail to become incumbents will be added to the rejected lists (#1069).
 - SMAC RandomForest doesn't crash when `np.integer` used, i.e. as generated from a `np.random.RandomState` (#1084).
 
