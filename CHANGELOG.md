<<<<<<< HEAD
=======
# 2.1.1

## Features
- Add example to specify total budget (fidelity units) instead of n_trials for multi-fidelity/Hyperband (#1121)

## Dependencies
- Update numpy NaN (#1122) and restrict numpy version
- Upgrade to ConfigSpace 1.x.x (#1124)

>>>>>>> 03a2701e
# 2.1.0

## Improvements
- Change the surrogate model to be retrained after every iteration by default in the case of blackbox optimization
  (#1106).
- Integrate `LocalAndSortedPriorRandomSearch` functionality into `LocalAndSortedRandomSearch` (#1106).
- Change the way the `LocalAndSortedRandomSearch` works such that the incumbent always is a starting point and that
      random configurations are sampled as the basis of the local search, not in addition (#1106).

## Bugfixes
- Fix path for dask scheduler file (#1055).
- Add OrdinalHyperparameter for random forest imputer (#1065).
- Don't use mutable default argument (#1067).
- Propagate the Scenario random seed to `get_random_design` (#1066).
- Configurations that fail to become incumbents will be added to the rejected lists (#1069).
- SMAC RandomForest doesn't crash when `np.integer` used, i.e. as generated from a `np.random.RandomState` (#1084).
- Fix the handling of n_points/ challengers in the acquisition maximizers, such that this number now functions as the
     number of points that are sampled from the acquisition function to find the next challengers. Now also doesn't
     restrict the config selector to n_retrain many points for finding the max, and instead uses the defaults that are
     defined via facades/ scenarios (#1106).

## Misc
- ci: Update action version (#1072).

## Minor
- When a custom dask client is provided, emit the warning that the `n_workers` parameter is ignored only if it deviates from its default value, `1` ([#1071](https://github.com/automl/SMAC3/pull/1071)).

# 2.0.2

## Improvements
- Add an error when we get an empty dict data_to_scatter so that we can avoid an internal error caused in Dask precautiously.
- Add experimental instruction for installing SMAC in Windows via a WSL.
- More detailed documentation regarding continuing runs.
- Add a new example that demonstrates the use of intensification to speed up cross-validation for machine learning.

## Bugfixes
- Fix bug in the incumbent selection in the case that multi-fidelity is combined with multi-objective (#1019).
- Fix callback order (#1040).
- Handle configspace as dictionary in mlp and parego example.
- Adapt sgd loss to newest scikit-learn version.

# 2.0.1

## Improvements
- Callbacks registration is now a public method of the optimizer and allows callbacks to be inserted at a specific position.
- Adapt developer install instructions to include pre-commit installation
- Add option to pass a dask client to the facade, e.g. enables running on a hpc cluster (#983).
- Added scenario.use_default_config argument/attribute=False, that adds the user's configspace default configuration 
  as an additional_config to the inital design if set to True. This adds one additional configuration to the number of configs 
  originating from the initial design. Since n_trials is still respected, this results in one fewer BO steps
- Adapt developer install instructions to include pre-commit installation.
- Add option to pass a dask client to the facade, e.g. enables running on a hpc cluster (#983).
- Add example for using a callback to log run metadata to a file (#996).
- Move base callback and metadata callback files to own callback directory.
- Add a workaround to be able to pass a dataset via dask.scatter so that serialization/deserialization in Dask becomes much quicker (#993).

## Bugfixes
- The ISB-pair differences over the incumbent's configurations are computed correctly now (#956).
- Adjust amount of configurations in different stages of hyperband brackets to conform to the original paper.
- Fix validation in smbo to use the seed in the scenario.
- Change order of callbacks, intensifier callback for incumbent selection is now the first callback. 
- intensifier.get_state() will now check if the configurations contained in the queue is stored in the runhistory (#997)  


# 2.0.0

## Improvements
- Clarify origin of configurations (#908).
- Random forest with instances predicts the marginalized costs by using a C++ implementation in `pyrfr`, which is much faster (#903).
- Add version to makefile to install correct test release version.
- Add option to disable logging by setting `logging_level=False`. (#947)

## Bugfixes
- Continue run when setting incumbent selection to highest budget when using Successive Halving (#907).
- If integer features are used, they are automatically converted to strings.

## Workflows
- Added workflow to update pre-commit versions (#874).

## Misc
- Added benchmarking procedure to compare to previous releases.


# 2.0.0b1

- Completely reimplemented the intensifiers (including Successive Halving and Hyperband): All intensifiers support multi-fidelity, multi-objective and multi-threading by nature now.
- Expected behaviour for ask-and-tell interface ensured (also for Successive Halving).
- Continuing a run is now fully supported.
- Added more examples.
- Updated documentation based on new implementation.
- Added benchmark to compare different versions.

## Bugfixes
- Correct handling of integer hyperparameters in the initial design (#531)


# 2.0.0a2

## Bugfixes
- Fixed random weight (re-)generalization of multi-objective algorithms: Before the weights were generated for each call to ``build_matrix``, now we only re-generate them for every iteration.
- Optimization may get stuck because of deep copying an iterator for callback: We removed the configuration call from ``on_next_configurations_end``.

## Minor
- Removed example badget in README.
- Added SMAC logo to README.


# 2.0.0a1

## Big Changes
* We redesigned the scenario class completely. The scenario is implemented as a dataclass now and holds only environment variables (like limitations or save directory). Everything else was moved to the components directly.
* We removed runtime optimization completely (no adaptive capping or imputing anymore).
* We removed the command-line interface and restructured everything alongside. Since SMAC was building upon the command-line interface (especially in combination with the scenario), it was complicated to understand the behavior or find specific implementations. With the removal, we re-wrote everything in python and re-implemented the feature of using scripts as target functions.
* Introducing trials: Each config/seed/budget/instance calculation is a trial.
* The configuration chooser is integrated into the SMBO object now. Therefore, SMBO finally implements an ask-tell interface now.
* Facades are redesigned so that they accept instantiated components directly. If a component is not passed, a default component is used, which is specified for each facade individually in the form of static methods. You can use those static methods directly to adapt a component to your choice.
* A lot of API changes and renamings (e.g., RandomConfigurationChooser -> RandomDesign, Runhistory2EPM -> RunHistoryEncoder).
* Ambiguous variables are renamed and unified across files.
* Dependencies of modules are reduced drastically.
* We incorporated Pynisher 1.0, which ensures limitations cross-platform.
* We incorporated ConfigSpace 0.6, which simplified our examples.
* Examples and documentation are completely reworked. Examples use the new ConfigSpace, and the documentation is adapted to version 2.0.
* Transparent target function signatures: SMAC checks now explicitly if an argument is available (the required arguments are now specified in the intensifier). If there are more arguments that are not passed by SMAC, a warning is raised.
* Components implement a ``meta`` property now, all of which describe the initial state of SMAC. The facade collects all metadata and saves the initial state of the scenario.
* Improved multi-objective in general: RunHistory (in addition to RunHistoryEncoder) both incorporates the multi-objective algorithm. In other words, if the multi-objective algorithm changes the output, it directly affects the optimization process.
* Configspace is saved in json only
* StatusType is saved as integer and not as dict anymore
* We changed the behavior of continuing a run:
    * SMAC automatically checks if a scenario was saved earlier. If there exists a scenario and the initial state is the same, SMAC automatically loads the previous data. However, continuing from that run is not possible yet.
    * If there was a scenario earlier, but the initial state is different, then the user is asked to overwrite the run or to still continue the run although the state is different (Note that this only can happen if the name specified in the scenario is the same). Alternatively, an `old` to the old run is added (e.g., the name was test, it becomes test-old).
    * The initial state of the SMAC run also specifies the name (if no name in the scenario is specified). If the user changes something in the code base or in the scenario, the name and, therefore, the save location automatically changes.

## New Features
* Added a new termination feature: Use `terminate_cost_threshold` in the scenario to stop the optimization after a configuration was evaluated with a cost lower than the threshold.
* Callbacks are completely redesigned. Added callbacks to the facade are called in different positions in the Bayesian optimization loop.
* The multi-objective algorithm `MeanAggregationStrategy` supports objective weights now.
* RunHistory got more methods like ``get_incumbent`` or ``get_pareto_front``.

## Fixes
* You ever noticed that the third configuration has no origin? It's fixed now.
* We fixed ParEGO (it updates every time training is performed now).

## Optimization Changes
* Changed initial design behavior
    * You can add additional configurations now.
    * ``max_ratio`` will limit both ``n_configs`` and ``n_configs_per_hyperparameter`` but not additional configurations
    * Reduced default ``max_ratio`` to 0.1.

## Code Related
* Converted all unittests to pytests.
* Instances, seeds, and budgets can be set to none now. However, mixing none and non-none will throw an exception.


# 1.4.0

## Features
* [BOinG](https://arxiv.org/abs/2111.05834): A two-stage bayesian optimization approach to allow the 
optimizer to focus on the most promising regions.
* [TurBO](https://arxiv.org/abs/1910.01739): Reimplementaion of TurBO-1 algorithm.
* Updated pSMAC: Can pass arbitrary SMAC facades now. Added example and fixed tests.

## Improvements
* Enabled caching for multi-objectives (#872). Costs are now normalized in `get_cost` 
or optionally in `average_cost`/`sum_cost`/`min_cost` to receive a single float value. Therefore,
the cached cost values do not need to be updated everytime a new entry to the runhistory was added.

## Interface changes
* We changed the location of gaussian processes and random forests. They are in the folders
epm/gaussian_process and epm/random_forest now.
* Also, we restructured the optimizer folder and therefore the location of the acquisition functions
and configuration chooser.
* Multi-objective functions are located in the folder `multi_objective`.
* pSMAC facade was moved to the facade directory.


# 1.3.4
* Added reference to JMLR paper.
* Typos in documentations.
* Code more readable since all typings are imported at the beginning of the file.
* Updated stale bot options.


# 1.3.3
* Hotfix: Since multi-objective implementation depends on normalized costs, it now is ensured that the
cached costs are updated everytime a new entry is added.
* Removed mac-specific files.
* Added entry point for cli.
* Added `ConfigSpace` to third known parties s.t. sorting should be the same across different
operating systems.
* Fixed bugs in makefile in which tools were specified incorrectly.
* Executed isort/black on examples and tests.
* Updated README.
* Fixed a problem, which incremented time twice before taking log (#833).
* New wrapper for multi-objective models (base_uncorrelated_mo_model). Makes it easier for
developing new multi-objective models.
* Raise error if acquisition function is incompatible with the epm models.
* Restricting pynisher.


# 1.3.2
* Added stale bot support.
* If package version 0.0.0 via `get_distribution` is found, the version of the module is used
instead.
* Removed `tox.ini`.
* Moved `requirements.txt` to `setup.py`.
* Added multi-objective support for ROAR.
* Added notes in documentation that `SMAC4MF` is the closest implementation to BOHB/HpBandSter.


# 1.3.1
* Added Python 3.7 support again.


# 1.3

## Features
* [PiBO](https://openreview.net/forum?id=MMAeCXIa89): Augment the acquisition function by multiplying by a pdf given by the user.
The prior then decays over time, allowing for the optimization to carry on as per default.
* The `RunHistory` can now act as a `Mapping` in that you can use the usual methods you
can use on dicts, i.e. `len(rh)`, `rh.items()`, `rh[key]`. Previously this was usually done by
accessing `rh.data` which is still possible.

## Minor Changes
* Updated the signature of the `ROAR` facade to match with it's parent class `SMAC4AC`.
Anyone relying on the output directory **without** specifying an explicit `run_id` to a `ROAR`
facade should now expect to see the output directory at `run_0` instead of `run_1`. See #827

## Code-Quality
* Updated and integrated flake8, mypy, black, and isort.

## Documentation
* SMAC uses [automl_sphinx_theme](https://github.com/automl/automl_sphinx_theme) now and therefore
the API is displayed nicer.


# 1.2

## Features
* Added multi-objective optimization via Mean-Aggregation or Par-EGO (#817, #818). Both approaches normalize
the costs objective-wise based on all data in the history.

## Major Changes
* Results are instantly saved by default now. That means, runhistory.json is saved every time
a trial is added.
* Determinstic behaviour (defined in scenario) is default now. Calling a function/TAE with the same
seed and configuration is expected to be the same.
* Limit resources behaviour is by default false now. This is particually important because pynisher
does not work on all machines (e.g. Colab, Mac, Windows, ...) properly.
* Renamed scenario object `save_results_instantly` to `save_instantly`.
* Added `multi_objectives` as scenario argument.
* Expanded `cost_for_crash` for multi-objective support.

## Examples
* Integrated spear_qcp example for commandline.
* Python examples are now executed so that the output in the documentation is shown.
* Added multi-objective example.

## Documentation
* Added runhistory page.

## Workflow Clean-up
* Adds PEP 561 compliance (exports types so other packages can be aware of them).
* Allow manual workflow_dispatch on actions that might require it (can manually trigger them from github UI).
* Prevent the double trigger of actions by making push and pull_request and more strict.
* A push to a pull request should no longer cause double the amount of tests to run (along with the other workflows that had on: [push, pull_request].
* Some general cleanup, giving names to some actions, adding some linebreaks to break up things, ...
* Command-line examples are tested again.
* pytest.yaml:
  * Now scheduled to auto run everyday instead of every week.
  * Clean up the body of the steps and move some things to env var.
  * Scaffold for matrix that includes windows and mac testing (currently excluded, see comments).
  * Includes tests for Python 3.10.
  * Changed the boolean flags in the matrix to just be a categorical, easier to read.

## Minor Changes
* Specified that dask should not cache functions/results (#803) .
* Handles invalid configuration vectors gracefully (#776).
* Specified scenario docs that also SMAC options can be used.
* Docs display init methods now.
* Parameters in the docs are shown first now.
* Successive Halving only warns you once if one worker is used only.
* Statistics are better readable now.
* Sobol sequence does not print warnings anymore.


# 1.1.1

## Minor Changes
* Added comparison between SMAC and similar tools.
* Updated installation guide.
* Added a warning that CLI is only available when installing from GitHub.


# 1.1

## Features
* Option to use an own stopping strategy using `IncorporateRunResultCallback`.


## Major Changes
* Documentation was updated thoroughly. A new theme with a new structure is provided and all pages
  have been updated. Also, the examples revised and up-to-date.
* Changed `scripts/smac` to `scripts/smac.py`.

## Minor Changes
* `README.md` updated.
* `CITATION.cff` added.
* Made `smac-validate.py` consistent with runhistory and tae. (#762)
* `minR`, `maxR` and `use_ta_time` can now be initialized by the scenario. (#775)
* `ConfigSpace.util.get_one_exchange_neighborhood`'s invalid configurations are ignored. (#773)

## Bug Fixes
* Fixed an incorrect adaptive capping behaviour. (#749)
* Avoid the potential `ValueError` raised by `LocalSearch._do_search`. (#773)


# 1.0.1

## Minor Changes
* Added license information to every file.
* Fixed a display bug inside usage recommendation. 


# 1.0.0

The main purpose of this release is to be synchronized with our upcoming paper.
Since many urgent features were already taken care of in 0.14.0, this release mainly focuses on better documentation and examples.

## Features
* Examples and quickstart guide can now be generated by [sphinx-gallry](https://sphinx-gallery.github.io/stable/index.html).
* Added make command `make doc` and `make doc-with-examples`.

## Major changes
* Examples are separated into categories.
* Renamed facade SMAC4BO to SMAC4BB (black-box).
* Add thompson sampling as a new acquisition function

## Minor Changes
* Included linkcheck and buildapi to the `make doc` command.
* `quickstart.rst` was converted to `quickstart_example.py` to be processed by sphinx-gallery.
* Examples renamed from `*.py` to `*_example.py`, unless file name was `*_func.py`, in which case it was unchanged.
* Flake8 fixes for spear_qcp as there were a lot of complaints running `pre-commit`.
* Fixes pydoc issues.
* Fixed links in the README.
* Fixed warnings given during the doc build.
* Fixed inconsistent output shape described in `smac.epm.gaussian_process.GaussianProcess.sample_functions`
* Examples are wrapped inside `if __name__ == "__main__"`, fixing problems on mac.


# 0.14.0

## Breaking Changes
* `BOHB4HPO` facade has been renamed to `SMAC4MF` facade (#738)
* Require `scipy` >= 1.7 (#729)
* Require `emcee` >= 3.0.0 (#723)

## Major Changes
* Drop support for Python 3.6 (#726)
* Added Colab to try SMAC in your browser! (#697)

## Minor Changes
* Added gradient boosting example, removed random forest example (#722)
* `lazy_import` dependency dropped (#741)
* Replaced `pyDOE` requirement with `scipy` for LHD design (#735)
* Uses scrambled Sobol Sequence (#733)
* Moved to Github actions (#715)
* Improved testing (#720, #723, #739, #743)
* Added option `save_results_instantly` in scenario object to save results instantly (#728)
* Changed level of intensification messages to debug (#724)

## Bug Fixes
* Github badges updated (#732)
* Fixed memory limit issue for `pynisher` (#717)
* More robust multiprocessing (#709, #712)
* Fixed serialization with runhistory entries (#706)
* Separated evaluation from get next challengers in intensification (#734)
* Doc fixes (#727, #714)


# 0.13.1

## Minor Changes
* Improve error message for first run crashed (#694).
* Experimental: add callback mechanism (#703).

## Bug fixes
* Fix a bug which could make successive halving fail if run in parallel (#695).
* Fix a bug which could cause hyperband to ignore the lowest budget (#701).


# 0.13.0

## Major Changes
* Separated evaluation from get next challengers in intensification (#663)
* Implemented parallel SMAC using dask (#675, #677, #681, #685, #686)
* Drop support for Python 3.5

## Minor Changes
* Update Readme
* Remove runhistory from TAE (#663)
* Store SMAC's internal config id in the configuration object (#679)
* Introduce Status Type STOP (#690)

## Bug Fixes
* Only validate restriction of Sobol Sequence when choosing Sobol Sequence (#664)
* Fix wrong initialization of list in local search (#680)
* Fix setting random seed with a too small range in Latin Hypercube design (#688)


# 0.12.3

## Minor Changes

* Use Scipy's Sobol sequence for the initial design instead of a 3rd-party package (#600)
* Store start and end time of function evaluation (#647)

## Bug Fixes

* Fixes an issue in the Bayesian optimization facade which triggered an exception when tuning categorical 
  hyperparameters (#666)
* Fixes an issue in the Gaussian process MCMC which resulted in reduced execution speed and reduced performance (#666)


# 0.12.2

## Bug Fixes

* Fixes the docstring of SMAC's default acquisition function optimizer (#653)
* Correctly attributes the configurations' origin if using the `FixedSet` acquisition function optimizer (#653)
* Fixes an infinite loop which could occur if using only a single configuration per iteration (#654)
* Fixes a bug in the kernel construction of the `BOFacade` (#655)


# 0.12.1

## Minor Changes

* Upgrade the minimal scikit-learn dependency to 0.22.X.
* Make GP predictions faster (#638)
* Allow passing `tae_runner_kwargs` to `ROAR`.
* Add a new StatusType `DONOTADVANCE` for runs that would not benefit from a higher budgets. Such runs are always used 
  to build a model for SH/HB (#632)
* Add facades/examples for HB/SH (#610)
* Compute acquisition function only if necessary (#627,#629)

## Bug Fixes
* Fixes a bug which caused SH/HB to consider TIMEOUTS on all budgets for model building (#632)
* Fixed a bug in adaptive capping for SH (#619,#622)


# 0.12.0

## Major Changes

* Support for Successive Halving and Hyperband as new instensification/racing strategies.
* Improve the SMAC architecture by moving from an architecture where new candidates are passed to the racing algorithm 
  to an architecture where the racing algorithm requests new candidates, which is necessary to implement the
  [BOHB](http://proceedings.mlr.press/v80/falkner18a.html) algorithm (#551).
* Source code is now PEP8 compliant. PEP8 compliance is checked by travis-ci (#565).
* Source code is now annotated with type annotation and checked with mypy.

## Minor Changes

* New argument to directly control the size of the initial design (#553).
* Acquisition function is fed additional arguments at update time (#557).
* Adds new acquisition function maximizer which goes through a list of pre-specified configurations (#558).
* Document that the dependency pyrfr does not work with SWIG 4.X (#599).
* Improved error message for objects which cannot be serialized to json (#453).
* Dropped the random forest with HPO surrogate which was added in 0.9.
* Dropped the EPILS facade which was added in 0.6.
* Simplified the interface for constructing a runhistory object.
* removed the default rng from the Gaussian process priors (#554).
* Adds the possibility to specify the acquisition function optimizer for the random search (ROAR) facade (#563).
* Bump minimal version of `ConfigSpace` requirement to 0.4.9 (#578).
* Examples are now rendered on the website using sphinx gallery (#567).

## Bug fixes

* Fixes a bug which caused SMAC to fail for Python function if `use_pynisher=False` and an exception was raised
  (#437).
* Fixes a bug in which samples from a Gaussian process were shaped differently based on the number of dimesions of
  the `y`-array used for fitting the GP (#556).
* Fixes a bug with respect saving data as json (#555).
* Better error message for a sobol initial design of size `>40` ( #564).
* Add a missing return statement to `GaussianProcess._train`.


# 0.11.1

## Changes

* Updated the default hyperparameters of the Gaussian process facade to follow recent research (#529)
* Enabled `flake8` code style checks for newly merged code (#525)

# 0.11.0

## Major changes

* Local search now starts from observed configurations with high acquisition function values, low cost and the from 
  unobserved configurations with high acquisition function values found by random search (#509)
* Reduces the number of mandatory requirements (#516)
* Make Gaussian processes more resilient to linalg error by more aggressively adding noise to the diagonal (#511)
* Inactive hyperparameters are now imputed with a value outside of the modeled range (-1) (#508)
* Replace the GP library George by scikit-learn (#505)
* Renames facades to better reflect their use cases (#492), and adds a table to help deciding which facade to use (#495)
* SMAC facades now accept class arguments instead of object arguments (#486)

## Minor changes

* Vectorize local search for improved speed (#500)
* Extend the Sobol and LHD initial design to work for non-continuous hyperparameters as well applying an idea similar
  to inverse transform sampling (#494)
  
## Bug fixes

* Fixes a regression in the validation scripts (#519)
* Fixes a unit test regression with numpy 1.17 (#523)
* Fixes an error message (#510)
* Fixes an error making random search behave identical for all seeds

# 0.10.0

## Major changes

* ADD further acquisition functions: PI and LCB
* SMAC can now be installed without installing all its dependencies
* Simplify setup.py by moving most thing to setup.cfg

## Bug fixes

* RM typing as requirement
* FIX import of authors in setup.py
* MAINT use json-file as standard pcs format for internal logging 

# 0.9

## Major changes
* ADD multiple optional initial designs: LHC, Factorial Design, Sobol
* ADD fmin interface know uses BORF facade (should perform much better on continuous, low-dimensional functions)
* ADD Hydra (see "Hydra: Automatically Configuring Algorithms for Portfolio-Based Selection" by Xu et al)
* MAINT Not every second configuration is randomly drawn, but SMAC samples configurations randomly with a given probability (default: 0.5)
* MAINT parsing of options

## Interface changes
* ADD two new interfaces to optimize low dimensional continuous functions (w/o instances, docs missing)
  * BORF facade: Initial design + Tuned RF
  * BOGP interface: Initial design + GP 
* ADD options to control acquisition function optimization
* ADD option to transform function values (log, inverse w/ and w/o scaling)
* ADD option to set initial design

## Minor changes
* ADD output of estimated cost of final incumbent
* ADD explanation of "deterministic" option in documentation
* ADD save configspace as json
* ADD random forest with automated HPO (not activated by default)
* ADD optional linear cooldown for interleaving random configurations (not active by default)
* MAINT Maximal cutoff time of pynisher set to UINT16
* MAINT make SMAC deterministic if function is deterministic, the budget is limited and the run objective is quality
* MAINT SLS on acquisition function (plateau walks)
* MAINT README
* FIX abort-on-first-run-crash
* FIX pSMAC input directory parsing
* FIX fmin interface with more than 10 parameters
* FIX no output directory if set to '' (empty string)
* FIX use `np.log` instead of `np.log10`
* FIX No longer use law of total variance for uncertainty prediction for RFs as EPM, but only variance over trees (no variance in trees)
* FIX Marginalize over instances inside of each tree of the forest leads to better uncertainty estimates (motivated by the original SMAC implementation)


# 0.8

## Major changes

* Upgrade to ConfigSpace (0.4.X), which is not backwards compatible. On the plus
  side, the ConfigSpace is about 3-10 times faster, depending on the task.
* FIX #240: improved output directory structure. If the user does not specify
  an output directory a SMAC experiment will have the following structure:
  `smac_/run_<run_id>/*.json`. The user can specify a output directory, e.g.
  `./myExperiment` or `./myExperiment/` which results in
  `./myExperiment/run_<run_id>/*.json`.
* Due to changes in AnaConda's compiler setup we drop the unit tests for
  python3.4.

## Interface changes

* Generalize the interface of the acquisition functions to work with
  ConfigSpaces's configuration objects instead of numpy arrays.
* The acquisition function optimizer can now be passed to the SMBO object.
* A custom SMBO class can now be passed to the SMAC builder object.
* `run_id` is no longer an argument to the Scenario object, making the interface
  a bit cleaner.

## Minor changes

* #333 fixes an incompability with `uncorrelated_mo_rf_with_instances`.
* #323 fixes #324 and #319, which both improve the functioning of the built-in
  validation tools.
* #350 fixes random search, which could accidentaly use configurations found my
  a local acquisition function optimizer.
* #336 makes validation more flexible.


# 0.7.2

* Introduce version upper bound on ConfigSpace dependency (<0.4).

# 0.7.1

* FIX #193, restoring the scenario now possible.
* ADD #271 validation.
* FIX #311 abort on first crash.
* FIX #318, ExecuteTARunOld now always returns a StatusType.

# 0.6

## Major changes

* MAINT documentation (nearly every part was improved and extended, 
  including installation, examples, API).
* ADD EPILS as mode (modified version of ParamILS).
* MAINT minimal required versions of configspace, pyrfr, sklearn increased
  (several issues fixed in new configspace version).
* MAINT for quality scenarios, the user can specify the objective 
  value for crashed runs 
  (returned NaN and Inf are replaced by value for crashed runs).

## Minor changes

* FIX issue #220, do not store external data in runhistory.
* MAINT TAEFunc without pynisher possible.
* MAINT intensification: minimal number of required challengers parameterized.
* FIX saving duplicated (capped) runs.
* FIX handling of ordinal parameters.
* MAINT runobj is now mandatory.
* FIX arguments passed to pyrfr.

# 0.5

## Major changes

* MAINT #192: SMAC uses version 0.4 of the random forest library pyrfr. As a
  side-effect, the library [swig](http://www.swig.org/) is necessary to build
  the random forest.
* MAINT: random samples which are interleaved in the list of challengers are now
  obtained from a generator. This reduces the overhead of sampling random
  configurations.
* FIX #117: only round the cutoff when running a python function as the target
  algorithm.
* MAINT #231: Rename the submodule `smac.smbo` to `smac.optimizer`.
* MAINT #213: Use log(EI) as default acquisition function when optimizing
  running time of an algorithm.
* MAINT #223: updated example of optimizing a random forest with SMAC.
* MAINT #221: refactored the EPM module. The PCA on instance features is now
  part of fitting the EPM instead of reading a scenario. Because of this
  restructuring, the PCA can now take instance features which are external
  data into account.

## Minor changes

* SMAC now outputs scenario options if the log level is `DEBUG` (2f0ceee).
* SMAC logs the command line call if invoked from the command line (3accfc2).
* SMAC explicitly checks that it runs in `python>=3.4`.
* MAINT #226: improve efficientcy when loading the runhistory from a json file.
* FIX #217: adds milliseconds to the output directory names to avoid race.
  conditions when starting multiple runs on a cluster.
* MAINT #209: adds the seed or a pseudo-seed to the output directory name for
  better identifiability of the output directories.
* FIX #216: replace broken call to in EIPS acqusition function.
* MAINT: use codecov.io instead of coveralls.io.
* MAINT: increase minimal required version of the ConfigSpace package to 0.3.2.

# 0.4

* ADD #204: SMAC now always saves runhistory files as `runhistory.json`.
* MAINT #205: the SMAC repository now uses codecov.io instead of coveralls.io.
* ADD #83: support of ACLIB 2.0 parameter configuration space file.
* FIX #206: instances are now explicitly cast to `str`. In case no instance is
  given, a single `None` is used, which is not cast to `str`.
* ADD #200: new convenience function to retrieve an `X`, `y` representation
  of the data to feed it to a new fANOVA implementation.
* MAINT #198: improved pSMAC interface.
* FIX #201: improved handling of boolean arguments to SMAC.
* FIX #194: fixes adaptive capping with re-occurring configurations.
* ADD #190: new argument `intensification_percentage`.
* ADD #187: better dependency injection into main SMAC class to avoid
  ill-configured SMAC objects.
* ADD #161: log scenario object as a file.
* ADD #186: show the difference between old and new incumbent in case of an
  incumbent change.
* MAINT #159: consistent naming of loggers.
* ADD #128: new helper method to get the target algorithm evaluator.
* FIX #165: default value for par = 1.
* MAINT #153: entries in the trajectory logger are now named tuples.
* FIX #155: better handling of SMAC shutdown and crashes if the first
  configuration crashes.

# 0.3

* Major speed improvements when sampling new configurations:
    * Improved conditional hyperparameter imputation (PR #176).
    * Faster generation of the one exchange neighborhood (PR #174).
* FIX #171 potential bug with pSMAC.
* FIX #175 backwards compability for reading runhistory files.

# 0.2.4

* CI only check code quality for python3.
* Perform local search on configurations from previous runs as proposed in the
  original paper from 2011 instead of random configurations as implemented
  before.
* CI run travis-ci unit tests with python3.6.
* FIX #167, remove an endless loop which occured when using pSMAC.

# 0.2.3

* MAINT refactor Intensifcation and adding unit tests.
* CHANGE StatusType to Enum.
* RM parameter importance package.
* FIX ROAR facade bug for cli.
* ADD easy access of runhistory within Python.
* FIX imputation of censored data.
* FIX conversion of runhistory to EPM training data (in particular running
  time data).
* FIX initial run only added once in runhistory.
* MV version number to a separate file.
* MAINT more efficient computations in run_history (assumes average as
  aggregation function across instances).

# 0.2.2

* FIX 124: SMAC could crash if the number of instances was less than seven.
* FIX 126: Memory limit was not correctly passed to the target algorithm
  evaluator.
* Local search is now started from the configurations with highest EI, drawn by
  random sampling.
* Reduce the number of trees to 10 to allow faster predictions (as in SMAC2).
* Do an adaptive number of stochastic local search iterations instead of a fixd
  number (a5914a1d97eed2267ae82f22bd53246c92fe1e2c).
* FIX a bug which didn't make SMAC run at least two configurations per call to
  intensify.
* ADD more efficient data structure to update the cost of a configuration.
* FIX do only count a challenger as a run if it actually was run
  (and not only considered)(a993c29abdec98c114fc7d456ded1425a6902ce3).

# 0.2.1

* CI: travis-ci continuous integration on OSX.
* ADD: initial design for mulitple configurations, initial design for a 
  random configuration.
* MAINT: use sklearn PCA if more than 7 instance features are available (as 
  in SMAC 1 and 2).
* MAINT: use same minimum step size for the stochastic local search as in
  SMAC2.
* MAINT: use same number of imputation iterations as in SMAC2.
* FIX 98: automatically seed the configuration space object based on the SMAC
  seed.

# 0.2

* ADD 55: Separate modules for the initial design and a more flexible 
  constructor for the SMAC class.
* ADD 41: Add ROAR (random online adaptive racing) class.
* ADD 82: Add fmin_smac, a scipy.optimize.fmin_l_bfgs_b-like interface to the
  SMAC algorithm.
* NEW documentation at https://automl.github.io/SMAC3/stable and 
  https://automl.github.io/SMAC3/dev.
* FIX 62: intensification previously used a random seed from np.random 
  instead of from SMAC's own random number generator.
* FIX 42: class RunHistory can now be pickled.
* FIX 48: stats and runhistory objects are now injected into the target 
  algorithm execution classes.
* FIX 72: it is now mandatory to either specify a configuration space or to 
  pass the path to a PCS file.
* FIX 49: allow passing a callable directly to SMAC. SMAC will wrap the 
  callable with the appropriate target algorithm runner.

# 0.1.3

* FIX 63 using memory limit for function target algorithms (broken since 0.1.1).

# 0.1.2

* FIX 58 output of the final statistics.
* FIX 56 using the command line target algorithms (broken since 0.1.1).
* FIX 50 as variance prediction, we use the average predicted variance across
  the instances.

# 0.1.1

* NEW leading ones examples.
* NEW raise exception if unknown parameters are given in the scenario file.
* FIX 17/26/35/37/38/39/40/46.
* CHANGE requirement of ConfigSpace package to 0.2.1.
* CHANGE cutoff default is now None instead of 99999999999.


# 0.1.0

* Moved to github instead of bitbucket.
* ADD further unit tests.
* CHANGE Stats object instead of static class.
* CHANGE requirement of ConfigSpace package to 0.2.0.
* FIX intensify runs at least two challengers.
* FIX intensify skips incumbent as challenger.
* FIX Function TAE runner passes random seed to target function.
* FIX parsing of emtpy lines in scenario file.

# 0.0.1

* initial release.<|MERGE_RESOLUTION|>--- conflicted
+++ resolved
@@ -1,15 +1,14 @@
-<<<<<<< HEAD
-=======
 # 2.1.1
 
-## Features
+## Examples
 - Add example to specify total budget (fidelity units) instead of n_trials for multi-fidelity/Hyperband (#1121)
+- Add example for warmstarting (#1120)
 
 ## Dependencies
 - Update numpy NaN (#1122) and restrict numpy version
 - Upgrade to ConfigSpace 1.x.x (#1124)
 
->>>>>>> 03a2701e
+
 # 2.1.0
 
 ## Improvements
