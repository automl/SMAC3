# 2.0.1

## Bugfixes
<<<<<<< HEAD
- Adjust amount of configurations in different stages of hyperband brackets to conform to the original paper.
=======
- Fix validation in smbo to use the seed in the scenario.
>>>>>>> cc8a817b

# 2.0.0

## Improvements
- Clarify origin of configurations (#908).
- Random forest with instances predicts the marginalized costs by using a C++ implementation in `pyrfr`, which is much faster (#903).
- Add version to makefile to install correct test release version
- Add option to disable logging by setting `logging_level=False`. (#947)

## Bugfixes
- Continue run when setting incumbent selection to highest budget when using Successive Halving (#907).
- If integer features are used, they are automatically converted to strings.
- The ISB-pair differences over the incumbent's configurations are computed correctly now (#956).

## Workflows
- Added workflow to update pre-commit versions (#874).

## Misc
- Added benchmarking procedure to compare to previous releases.


# 2.0.0b1

- Completely reimplemented the intensifiers (including Successive Halving and Hyperband): All intensifiers support multi-fidelity, multi-objective and multi-threading by nature now.
- Expected behaviour for ask-and-tell interface ensured (also for Successive Halving).
- Continuing a run is now fully supported.
- Added more examples.
- Updated documentation based on new implementation.
- Added benchmark to compare different versions.

## Bugfixes
- Correct handling of integer hyperparameters in the initial design (#531)


# 2.0.0a2

## Bugfixes
- Fixed random weight (re-)generalization of multi-objective algorithms: Before the weights were generated for each call to ``build_matrix``, now we only re-generate them for every iteration.
- Optimization may get stuck because of deep copying an iterator for callback: We removed the configuration call from ``on_next_configurations_end``.

## Minor
- Removed example badget in README.
- Added SMAC logo to README.


# 2.0.0a1

## Big Changes
* We redesigned the scenario class completely. The scenario is implemented as a dataclass now and holds only environment variables (like limitations or save directory). Everything else was moved to the components directly.
* We removed runtime optimization completely (no adaptive capping or imputing anymore).
* We removed the command-line interface and restructured everything alongside. Since SMAC was building upon the command-line interface (especially in combination with the scenario), it was complicated to understand the behavior or find specific implementations. With the removal, we re-wrote everything in python and re-implemented the feature of using scripts as target functions.
* Introducing trials: Each config/seed/budget/instance calculation is a trial.
* The configuration chooser is integrated into the SMBO object now. Therefore, SMBO finally implements an ask-tell interface now.
* Facades are redesigned so that they accept instantiated components directly. If a component is not passed, a default component is used, which is specified for each facade individually in the form of static methods. You can use those static methods directly to adapt a component to your choice.
* A lot of API changes and renamings (e.g., RandomConfigurationChooser -> RandomDesign, Runhistory2EPM -> RunHistoryEncoder).
* Ambiguous variables are renamed and unified across files.
* Dependencies of modules are reduced drastically.
* We incorporated Pynisher 1.0, which ensures limitations cross-platform.
* We incorporated ConfigSpace 0.6, which simplified our examples.
* Examples and documentation are completely reworked. Examples use the new ConfigSpace, and the documentation is adapted to version 2.0.
* Transparent target function signatures: SMAC checks now explicitly if an argument is available (the required arguments are now specified in the intensifier). If there are more arguments that are not passed by SMAC, a warning is raised.
* Components implement a ``meta`` property now, all of which describe the initial state of SMAC. The facade collects all metadata and saves the initial state of the scenario.
* Improved multi-objective in general: RunHistory (in addition to RunHistoryEncoder) both incorporates the multi-objective algorithm. In other words, if the multi-objective algorithm changes the output, it directly affects the optimization process.
* Configspace is saved in json only
* StatusType is saved as integer and not as dict anymore
* We changed the behavior of continuing a run:
    * SMAC automatically checks if a scenario was saved earlier. If there exists a scenario and the initial state is the same, SMAC automatically loads the previous data. However, continuing from that run is not possible yet.
    * If there was a scenario earlier, but the initial state is different, then the user is asked to overwrite the run or to still continue the run although the state is different (Note that this only can happen if the name specified in the scenario is the same). Alternatively, an `old` to the old run is added (e.g., the name was test, it becomes test-old).
    * The initial state of the SMAC run also specifies the name (if no name in the scenario is specified). If the user changes something in the code base or in the scenario, the name and, therefore, the save location automatically changes.

## New Features
* Added a new termination feature: Use `terminate_cost_threshold` in the scenario to stop the optimization after a configuration was evaluated with a cost lower than the threshold.
* Callbacks are completely redesigned. Added callbacks to the facade are called in different positions in the Bayesian optimization loop.
* The multi-objective algorithm `MeanAggregationStrategy` supports objective weights now.
* RunHistory got more methods like ``get_incumbent`` or ``get_pareto_front``.

## Fixes
* You ever noticed that the third configuration has no origin? It's fixed now.
* We fixed ParEGO (it updates every time training is performed now).

## Optimization Changes
* Changed initial design behavior
    * You can add additional configurations now.
    * ``max_ratio`` will limit both ``n_configs`` and ``n_configs_per_hyperparameter`` but not additional configurations
    * Reduced default ``max_ratio`` to 0.1.

## Code Related
* Converted all unittests to pytests.
* Instances, seeds, and budgets can be set to none now. However, mixing none and non-none will throw an exception.


# 1.4.0

## Features
* [BOinG](https://arxiv.org/abs/2111.05834): A two-stage bayesian optimization approach to allow the 
optimizer to focus on the most promising regions.
* [TurBO](https://arxiv.org/abs/1910.01739): Reimplementaion of TurBO-1 algorithm.
* Updated pSMAC: Can pass arbitrary SMAC facades now. Added example and fixed tests.

## Improvements
* Enabled caching for multi-objectives (#872). Costs are now normalized in `get_cost` 
or optionally in `average_cost`/`sum_cost`/`min_cost` to receive a single float value. Therefore,
the cached cost values do not need to be updated everytime a new entry to the runhistory was added.

## Interface changes
* We changed the location of gaussian processes and random forests. They are in the folders
epm/gaussian_process and epm/random_forest now.
* Also, we restructured the optimizer folder and therefore the location of the acquisition functions
and configuration chooser.
* Multi-objective functions are located in the folder `multi_objective`.
* pSMAC facade was moved to the facade directory.


# 1.3.4
* Added reference to JMLR paper.
* Typos in documentations.
* Code more readable since all typings are imported at the beginning of the file.
* Updated stale bot options.


# 1.3.3
* Hotfix: Since multi-objective implementation depends on normalized costs, it now is ensured that the
cached costs are updated everytime a new entry is added.
* Removed mac-specific files.
* Added entry point for cli.
* Added `ConfigSpace` to third known parties s.t. sorting should be the same across different
operating systems.
* Fixed bugs in makefile in which tools were specified incorrectly.
* Executed isort/black on examples and tests.
* Updated README.
* Fixed a problem, which incremented time twice before taking log (#833).
* New wrapper for multi-objective models (base_uncorrelated_mo_model). Makes it easier for
developing new multi-objective models.
* Raise error if acquisition function is incompatible with the epm models.
* Restricting pynisher.


# 1.3.2
* Added stale bot support.
* If package version 0.0.0 via `get_distribution` is found, the version of the module is used
instead.
* Removed `tox.ini`.
* Moved `requirements.txt` to `setup.py`.
* Added multi-objective support for ROAR.
* Added notes in documentation that `SMAC4MF` is the closest implementation to BOHB/HpBandSter.


# 1.3.1
* Added Python 3.7 support again.


# 1.3

## Features
* [PiBO](https://openreview.net/forum?id=MMAeCXIa89): Augment the acquisition function by multiplying by a pdf given by the user.
The prior then decays over time, allowing for the optimization to carry on as per default.
* The `RunHistory` can now act as a `Mapping` in that you can use the usual methods you
can use on dicts, i.e. `len(rh)`, `rh.items()`, `rh[key]`. Previously this was usually done by
accessing `rh.data` which is still possible.

## Minor Changes
* Updated the signature of the `ROAR` facade to match with it's parent class `SMAC4AC`.
Anyone relying on the output directory **without** specifying an explicit `run_id` to a `ROAR`
facade should now expect to see the output directory at `run_0` instead of `run_1`. See #827

## Code-Quality
* Updated and integrated flake8, mypy, black, and isort.

## Documentation
* SMAC uses [automl_sphinx_theme](https://github.com/automl/automl_sphinx_theme) now and therefore
the API is displayed nicer.


# 1.2

## Features
* Added multi-objective optimization via Mean-Aggregation or Par-EGO (#817, #818). Both approaches normalize
the costs objective-wise based on all data in the history.

## Major Changes
* Results are instantly saved by default now. That means, runhistory.json is saved every time
a trial is added.
* Determinstic behaviour (defined in scenario) is default now. Calling a function/TAE with the same
seed and configuration is expected to be the same.
* Limit resources behaviour is by default false now. This is particually important because pynisher
does not work on all machines (e.g. Colab, Mac, Windows, ...) properly.
* Renamed scenario object `save_results_instantly` to `save_instantly`.
* Added `multi_objectives` as scenario argument.
* Expanded `cost_for_crash` for multi-objective support.

## Examples
* Integrated spear_qcp example for commandline.
* Python examples are now executed so that the output in the documentation is shown.
* Added multi-objective example.

## Documentation
* Added runhistory page.

## Workflow Clean-up
* Adds PEP 561 compliance (exports types so other packages can be aware of them).
* Allow manual workflow_dispatch on actions that might require it (can manually trigger them from github UI).
* Prevent the double trigger of actions by making push and pull_request and more strict.
* A push to a pull request should no longer cause double the amount of tests to run (along with the other workflows that had on: [push, pull_request].
* Some general cleanup, giving names to some actions, adding some linebreaks to break up things, ...
* Command-line examples are tested again.
* pytest.yaml:
  * Now scheduled to auto run everyday instead of every week.
  * Clean up the body of the steps and move some things to env var.
  * Scaffold for matrix that includes windows and mac testing (currently excluded, see comments).
  * Includes tests for Python 3.10.
  * Changed the boolean flags in the matrix to just be a categorical, easier to read.

## Minor Changes
* Specified that dask should not cache functions/results (#803) .
* Handles invalid configuration vectors gracefully (#776).
* Specified scenario docs that also SMAC options can be used.
* Docs display init methods now.
* Parameters in the docs are shown first now.
* Successive Halving only warns you once if one worker is used only.
* Statistics are better readable now.
* Sobol sequence does not print warnings anymore.


# 1.1.1

## Minor Changes
* Added comparison between SMAC and similar tools.
* Updated installation guide.
* Added a warning that CLI is only available when installing from GitHub.


# 1.1

## Features
* Option to use an own stopping strategy using `IncorporateRunResultCallback`.


## Major Changes
* Documentation was updated thoroughly. A new theme with a new structure is provided and all pages
  have been updated. Also, the examples revised and up-to-date.
* Changed `scripts/smac` to `scripts/smac.py`.

## Minor Changes
* `README.md` updated.
* `CITATION.cff` added.
* Made `smac-validate.py` consistent with runhistory and tae. (#762)
* `minR`, `maxR` and `use_ta_time` can now be initialized by the scenario. (#775)
* `ConfigSpace.util.get_one_exchange_neighborhood`'s invalid configurations are ignored. (#773)

## Bug Fixes
* Fixed an incorrect adaptive capping behaviour. (#749)
* Avoid the potential `ValueError` raised by `LocalSearch._do_search`. (#773)


# 1.0.1

## Minor Changes
* Added license information to every file.
* Fixed a display bug inside usage recommendation. 


# 1.0.0

The main purpose of this release is to be synchronized with our upcoming paper.
Since many urgent features were already taken care of in 0.14.0, this release mainly focuses on better documentation and examples.

## Features
* Examples and quickstart guide can now be generated by [sphinx-gallry](https://sphinx-gallery.github.io/stable/index.html).
* Added make command `make doc` and `make doc-with-examples`.

## Major changes
* Examples are separated into categories.
* Renamed facade SMAC4BO to SMAC4BB (black-box).
* Add thompson sampling as a new acquisition function

## Minor Changes
* Included linkcheck and buildapi to the `make doc` command.
* `quickstart.rst` was converted to `quickstart_example.py` to be processed by sphinx-gallery.
* Examples renamed from `*.py` to `*_example.py`, unless file name was `*_func.py`, in which case it was unchanged.
* Flake8 fixes for spear_qcp as there were a lot of complaints running `pre-commit`.
* Fixes pydoc issues.
* Fixed links in the README.
* Fixed warnings given during the doc build.
* Fixed inconsistent output shape described in `smac.epm.gaussian_process.GaussianProcess.sample_functions`
* Examples are wrapped inside `if __name__ == "__main__"`, fixing problems on mac.


# 0.14.0

## Breaking Changes
* `BOHB4HPO` facade has been renamed to `SMAC4MF` facade (#738)
* Require `scipy` >= 1.7 (#729)
* Require `emcee` >= 3.0.0 (#723)

## Major Changes
* Drop support for Python 3.6 (#726)
* Added Colab to try SMAC in your browser! (#697)

## Minor Changes
* Added gradient boosting example, removed random forest example (#722)
* `lazy_import` dependency dropped (#741)
* Replaced `pyDOE` requirement with `scipy` for LHD design (#735)
* Uses scrambled Sobol Sequence (#733)
* Moved to Github actions (#715)
* Improved testing (#720, #723, #739, #743)
* Added option `save_results_instantly` in scenario object to save results instantly (#728)
* Changed level of intensification messages to debug (#724)

## Bug Fixes
* Github badges updated (#732)
* Fixed memory limit issue for `pynisher` (#717)
* More robust multiprocessing (#709, #712)
* Fixed serialization with runhistory entries (#706)
* Separated evaluation from get next challengers in intensification (#734)
* Doc fixes (#727, #714)


# 0.13.1

## Minor Changes
* Improve error message for first run crashed (#694).
* Experimental: add callback mechanism (#703).

## Bug fixes
* Fix a bug which could make successive halving fail if run in parallel (#695).
* Fix a bug which could cause hyperband to ignore the lowest budget (#701).


# 0.13.0

## Major Changes
* Separated evaluation from get next challengers in intensification (#663)
* Implemented parallel SMAC using dask (#675, #677, #681, #685, #686)
* Drop support for Python 3.5

## Minor Changes
* Update Readme
* Remove runhistory from TAE (#663)
* Store SMAC's internal config id in the configuration object (#679)
* Introduce Status Type STOP (#690)

## Bug Fixes
* Only validate restriction of Sobol Sequence when choosing Sobol Sequence (#664)
* Fix wrong initialization of list in local search (#680)
* Fix setting random seed with a too small range in Latin Hypercube design (#688)


# 0.12.3

## Minor Changes

* Use Scipy's Sobol sequence for the initial design instead of a 3rd-party package (#600)
* Store start and end time of function evaluation (#647)

## Bug Fixes

* Fixes an issue in the Bayesian optimization facade which triggered an exception when tuning categorical 
  hyperparameters (#666)
* Fixes an issue in the Gaussian process MCMC which resulted in reduced execution speed and reduced performance (#666)


# 0.12.2

## Bug Fixes

* Fixes the docstring of SMAC's default acquisition function optimizer (#653)
* Correctly attributes the configurations' origin if using the `FixedSet` acquisition function optimizer (#653)
* Fixes an infinite loop which could occur if using only a single configuration per iteration (#654)
* Fixes a bug in the kernel construction of the `BOFacade` (#655)


# 0.12.1

## Minor Changes

* Upgrade the minimal scikit-learn dependency to 0.22.X.
* Make GP predictions faster (#638)
* Allow passing `tae_runner_kwargs` to `ROAR`.
* Add a new StatusType `DONOTADVANCE` for runs that would not benefit from a higher budgets. Such runs are always used 
  to build a model for SH/HB (#632)
* Add facades/examples for HB/SH (#610)
* Compute acquisition function only if necessary (#627,#629)

## Bug Fixes
* Fixes a bug which caused SH/HB to consider TIMEOUTS on all budgets for model building (#632)
* Fixed a bug in adaptive capping for SH (#619,#622)


# 0.12.0

## Major Changes

* Support for Successive Halving and Hyperband as new instensification/racing strategies.
* Improve the SMAC architecture by moving from an architecture where new candidates are passed to the racing algorithm 
  to an architecture where the racing algorithm requests new candidates, which is necessary to implement the
  [BOHB](http://proceedings.mlr.press/v80/falkner18a.html) algorithm (#551).
* Source code is now PEP8 compliant. PEP8 compliance is checked by travis-ci (#565).
* Source code is now annotated with type annotation and checked with mypy.

## Minor Changes

* New argument to directly control the size of the initial design (#553).
* Acquisition function is fed additional arguments at update time (#557).
* Adds new acquisition function maximizer which goes through a list of pre-specified configurations (#558).
* Document that the dependency pyrfr does not work with SWIG 4.X (#599).
* Improved error message for objects which cannot be serialized to json (#453).
* Dropped the random forest with HPO surrogate which was added in 0.9.
* Dropped the EPILS facade which was added in 0.6.
* Simplified the interface for constructing a runhistory object.
* removed the default rng from the Gaussian process priors (#554).
* Adds the possibility to specify the acquisition function optimizer for the random search (ROAR) facade (#563).
* Bump minimal version of `ConfigSpace` requirement to 0.4.9 (#578).
* Examples are now rendered on the website using sphinx gallery (#567).

## Bug fixes

* Fixes a bug which caused SMAC to fail for Python function if `use_pynisher=False` and an exception was raised
  (#437).
* Fixes a bug in which samples from a Gaussian process were shaped differently based on the number of dimesions of
  the `y`-array used for fitting the GP (#556).
* Fixes a bug with respect saving data as json (#555).
* Better error message for a sobol initial design of size `>40` ( #564).
* Add a missing return statement to `GaussianProcess._train`.


# 0.11.1

## Changes

* Updated the default hyperparameters of the Gaussian process facade to follow recent research (#529)
* Enabled `flake8` code style checks for newly merged code (#525)

# 0.11.0

## Major changes

* Local search now starts from observed configurations with high acquisition function values, low cost and the from 
  unobserved configurations with high acquisition function values found by random search (#509)
* Reduces the number of mandatory requirements (#516)
* Make Gaussian processes more resilient to linalg error by more aggressively adding noise to the diagonal (#511)
* Inactive hyperparameters are now imputed with a value outside of the modeled range (-1) (#508)
* Replace the GP library George by scikit-learn (#505)
* Renames facades to better reflect their use cases (#492), and adds a table to help deciding which facade to use (#495)
* SMAC facades now accept class arguments instead of object arguments (#486)

## Minor changes

* Vectorize local search for improved speed (#500)
* Extend the Sobol and LHD initial design to work for non-continuous hyperparameters as well applying an idea similar
  to inverse transform sampling (#494)
  
## Bug fixes

* Fixes a regression in the validation scripts (#519)
* Fixes a unit test regression with numpy 1.17 (#523)
* Fixes an error message (#510)
* Fixes an error making random search behave identical for all seeds

# 0.10.0

## Major changes

* ADD further acquisition functions: PI and LCB
* SMAC can now be installed without installing all its dependencies
* Simplify setup.py by moving most thing to setup.cfg

## Bug fixes

* RM typing as requirement
* FIX import of authors in setup.py
* MAINT use json-file as standard pcs format for internal logging 

# 0.9

## Major changes
* ADD multiple optional initial designs: LHC, Factorial Design, Sobol
* ADD fmin interface know uses BORF facade (should perform much better on continuous, low-dimensional functions)
* ADD Hydra (see "Hydra: Automatically Configuring Algorithms for Portfolio-Based Selection" by Xu et al)
* MAINT Not every second configuration is randomly drawn, but SMAC samples configurations randomly with a given probability (default: 0.5)
* MAINT parsing of options

## Interface changes
* ADD two new interfaces to optimize low dimensional continuous functions (w/o instances, docs missing)
  * BORF facade: Initial design + Tuned RF
  * BOGP interface: Initial design + GP 
* ADD options to control acquisition function optimization
* ADD option to transform function values (log, inverse w/ and w/o scaling)
* ADD option to set initial design

## Minor changes
* ADD output of estimated cost of final incumbent
* ADD explanation of "deterministic" option in documentation
* ADD save configspace as json
* ADD random forest with automated HPO (not activated by default)
* ADD optional linear cooldown for interleaving random configurations (not active by default)
* MAINT Maximal cutoff time of pynisher set to UINT16
* MAINT make SMAC deterministic if function is deterministic, the budget is limited and the run objective is quality
* MAINT SLS on acquisition function (plateau walks)
* MAINT README
* FIX abort-on-first-run-crash
* FIX pSMAC input directory parsing
* FIX fmin interface with more than 10 parameters
* FIX no output directory if set to '' (empty string)
* FIX use `np.log` instead of `np.log10`
* FIX No longer use law of total variance for uncertainty prediction for RFs as EPM, but only variance over trees (no variance in trees)
* FIX Marginalize over instances inside of each tree of the forest leads to better uncertainty estimates (motivated by the original SMAC implementation)


# 0.8

## Major changes

* Upgrade to ConfigSpace (0.4.X), which is not backwards compatible. On the plus
  side, the ConfigSpace is about 3-10 times faster, depending on the task.
* FIX #240: improved output directory structure. If the user does not specify
  an output directory a SMAC experiment will have the following structure:
  `smac_/run_<run_id>/*.json`. The user can specify a output directory, e.g.
  `./myExperiment` or `./myExperiment/` which results in
  `./myExperiment/run_<run_id>/*.json`.
* Due to changes in AnaConda's compiler setup we drop the unit tests for
  python3.4.

## Interface changes

* Generalize the interface of the acquisition functions to work with
  ConfigSpaces's configuration objects instead of numpy arrays.
* The acquisition function optimizer can now be passed to the SMBO object.
* A custom SMBO class can now be passed to the SMAC builder object.
* `run_id` is no longer an argument to the Scenario object, making the interface
  a bit cleaner.

## Minor changes

* #333 fixes an incompability with `uncorrelated_mo_rf_with_instances`.
* #323 fixes #324 and #319, which both improve the functioning of the built-in
  validation tools.
* #350 fixes random search, which could accidentaly use configurations found my
  a local acquisition function optimizer.
* #336 makes validation more flexible.


# 0.7.2

* Introduce version upper bound on ConfigSpace dependency (<0.4).

# 0.7.1

* FIX #193, restoring the scenario now possible.
* ADD #271 validation.
* FIX #311 abort on first crash.
* FIX #318, ExecuteTARunOld now always returns a StatusType.

# 0.6

## Major changes

* MAINT documentation (nearly every part was improved and extended, 
  including installation, examples, API).
* ADD EPILS as mode (modified version of ParamILS).
* MAINT minimal required versions of configspace, pyrfr, sklearn increased
  (several issues fixed in new configspace version).
* MAINT for quality scenarios, the user can specify the objective 
  value for crashed runs 
  (returned NaN and Inf are replaced by value for crashed runs).

## Minor changes

* FIX issue #220, do not store external data in runhistory.
* MAINT TAEFunc without pynisher possible.
* MAINT intensification: minimal number of required challengers parameterized.
* FIX saving duplicated (capped) runs.
* FIX handling of ordinal parameters.
* MAINT runobj is now mandatory.
* FIX arguments passed to pyrfr.

# 0.5

## Major changes

* MAINT #192: SMAC uses version 0.4 of the random forest library pyrfr. As a
  side-effect, the library [swig](http://www.swig.org/) is necessary to build
  the random forest.
* MAINT: random samples which are interleaved in the list of challengers are now
  obtained from a generator. This reduces the overhead of sampling random
  configurations.
* FIX #117: only round the cutoff when running a python function as the target
  algorithm.
* MAINT #231: Rename the submodule `smac.smbo` to `smac.optimizer`.
* MAINT #213: Use log(EI) as default acquisition function when optimizing
  running time of an algorithm.
* MAINT #223: updated example of optimizing a random forest with SMAC.
* MAINT #221: refactored the EPM module. The PCA on instance features is now
  part of fitting the EPM instead of reading a scenario. Because of this
  restructuring, the PCA can now take instance features which are external
  data into account.

## Minor changes

* SMAC now outputs scenario options if the log level is `DEBUG` (2f0ceee).
* SMAC logs the command line call if invoked from the command line (3accfc2).
* SMAC explicitly checks that it runs in `python>=3.4`.
* MAINT #226: improve efficientcy when loading the runhistory from a json file.
* FIX #217: adds milliseconds to the output directory names to avoid race.
  conditions when starting multiple runs on a cluster.
* MAINT #209: adds the seed or a pseudo-seed to the output directory name for
  better identifiability of the output directories.
* FIX #216: replace broken call to in EIPS acqusition function.
* MAINT: use codecov.io instead of coveralls.io.
* MAINT: increase minimal required version of the ConfigSpace package to 0.3.2.

# 0.4

* ADD #204: SMAC now always saves runhistory files as `runhistory.json`.
* MAINT #205: the SMAC repository now uses codecov.io instead of coveralls.io.
* ADD #83: support of ACLIB 2.0 parameter configuration space file.
* FIX #206: instances are now explicitly cast to `str`. In case no instance is
  given, a single `None` is used, which is not cast to `str`.
* ADD #200: new convenience function to retrieve an `X`, `y` representation
  of the data to feed it to a new fANOVA implementation.
* MAINT #198: improved pSMAC interface.
* FIX #201: improved handling of boolean arguments to SMAC.
* FIX #194: fixes adaptive capping with re-occurring configurations.
* ADD #190: new argument `intensification_percentage`.
* ADD #187: better dependency injection into main SMAC class to avoid
  ill-configured SMAC objects.
* ADD #161: log scenario object as a file.
* ADD #186: show the difference between old and new incumbent in case of an
  incumbent change.
* MAINT #159: consistent naming of loggers.
* ADD #128: new helper method to get the target algorithm evaluator.
* FIX #165: default value for par = 1.
* MAINT #153: entries in the trajectory logger are now named tuples.
* FIX #155: better handling of SMAC shutdown and crashes if the first
  configuration crashes.

# 0.3

* Major speed improvements when sampling new configurations:
    * Improved conditional hyperparameter imputation (PR #176).
    * Faster generation of the one exchange neighborhood (PR #174).
* FIX #171 potential bug with pSMAC.
* FIX #175 backwards compability for reading runhistory files.

# 0.2.4

* CI only check code quality for python3.
* Perform local search on configurations from previous runs as proposed in the
  original paper from 2011 instead of random configurations as implemented
  before.
* CI run travis-ci unit tests with python3.6.
* FIX #167, remove an endless loop which occured when using pSMAC.

# 0.2.3

* MAINT refactor Intensifcation and adding unit tests.
* CHANGE StatusType to Enum.
* RM parameter importance package.
* FIX ROAR facade bug for cli.
* ADD easy access of runhistory within Python.
* FIX imputation of censored data.
* FIX conversion of runhistory to EPM training data (in particular running
  time data).
* FIX initial run only added once in runhistory.
* MV version number to a separate file.
* MAINT more efficient computations in run_history (assumes average as
  aggregation function across instances).

# 0.2.2

* FIX 124: SMAC could crash if the number of instances was less than seven.
* FIX 126: Memory limit was not correctly passed to the target algorithm
  evaluator.
* Local search is now started from the configurations with highest EI, drawn by
  random sampling.
* Reduce the number of trees to 10 to allow faster predictions (as in SMAC2).
* Do an adaptive number of stochastic local search iterations instead of a fixd
  number (a5914a1d97eed2267ae82f22bd53246c92fe1e2c).
* FIX a bug which didn't make SMAC run at least two configurations per call to
  intensify.
* ADD more efficient data structure to update the cost of a configuration.
* FIX do only count a challenger as a run if it actually was run
  (and not only considered)(a993c29abdec98c114fc7d456ded1425a6902ce3).

# 0.2.1

* CI: travis-ci continuous integration on OSX.
* ADD: initial design for mulitple configurations, initial design for a 
  random configuration.
* MAINT: use sklearn PCA if more than 7 instance features are available (as 
  in SMAC 1 and 2).
* MAINT: use same minimum step size for the stochastic local search as in
  SMAC2.
* MAINT: use same number of imputation iterations as in SMAC2.
* FIX 98: automatically seed the configuration space object based on the SMAC
  seed.

# 0.2

* ADD 55: Separate modules for the initial design and a more flexible 
  constructor for the SMAC class.
* ADD 41: Add ROAR (random online adaptive racing) class.
* ADD 82: Add fmin_smac, a scipy.optimize.fmin_l_bfgs_b-like interface to the
  SMAC algorithm.
* NEW documentation at https://automl.github.io/SMAC3/stable and 
  https://automl.github.io/SMAC3/dev.
* FIX 62: intensification previously used a random seed from np.random 
  instead of from SMAC's own random number generator.
* FIX 42: class RunHistory can now be pickled.
* FIX 48: stats and runhistory objects are now injected into the target 
  algorithm execution classes.
* FIX 72: it is now mandatory to either specify a configuration space or to 
  pass the path to a PCS file.
* FIX 49: allow passing a callable directly to SMAC. SMAC will wrap the 
  callable with the appropriate target algorithm runner.

# 0.1.3

* FIX 63 using memory limit for function target algorithms (broken since 0.1.1).

# 0.1.2

* FIX 58 output of the final statistics.
* FIX 56 using the command line target algorithms (broken since 0.1.1).
* FIX 50 as variance prediction, we use the average predicted variance across
  the instances.

# 0.1.1

* NEW leading ones examples.
* NEW raise exception if unknown parameters are given in the scenario file.
* FIX 17/26/35/37/38/39/40/46.
* CHANGE requirement of ConfigSpace package to 0.2.1.
* CHANGE cutoff default is now None instead of 99999999999.


# 0.1.0

* Moved to github instead of bitbucket.
* ADD further unit tests.
* CHANGE Stats object instead of static class.
* CHANGE requirement of ConfigSpace package to 0.2.0.
* FIX intensify runs at least two challengers.
* FIX intensify skips incumbent as challenger.
* FIX Function TAE runner passes random seed to target function.
* FIX parsing of emtpy lines in scenario file.

# 0.0.1

* initial release.<|MERGE_RESOLUTION|>--- conflicted
+++ resolved
@@ -1,11 +1,8 @@
 # 2.0.1
 
 ## Bugfixes
-<<<<<<< HEAD
 - Adjust amount of configurations in different stages of hyperband brackets to conform to the original paper.
-=======
 - Fix validation in smbo to use the seed in the scenario.
->>>>>>> cc8a817b
 
 # 2.0.0
 
