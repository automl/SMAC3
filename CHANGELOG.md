--- conflicted
+++ resolved
@@ -1,13 +1,10 @@
 # 2.0.3
 
 ## Bugfixes
-<<<<<<< HEAD
-
-- Propagate the Scenario random seed to `get_random_design` (#1066)
-=======
+
 - Add OrdinalHyperparameter for random forest imputer (#1065).
 - Fix path for dask scheduler file (#1055).
->>>>>>> d58d5b1e
+- Propagate the Scenario random seed to `get_random_design` (#1066)
 
 # 2.0.2
 
