<<<<<<< HEAD
=======
# 2.1.1

## Dependencies
- Update numpy NaN (#1122) and restrict numpy and ConfigSpace versions


>>>>>>> 2674173c
# 2.1.0

## Improvements
- Change the surrogate model to be retrained after every iteration by default in the case of blackbox optimization
  (#1106).
- Integrate `LocalAndSortedPriorRandomSearch` functionality into `LocalAndSortedRandomSearch` (#1106).
- Change the way the `LocalAndSortedRandomSearch` works such that the incumbent always is a starting point and that
      random configurations are sampled as the basis of the local search, not in addition (#1106).

## Bugfixes
- Fix path for dask scheduler file (#1055).
- Add OrdinalHyperparameter for random forest imputer (#1065).
- Don't use mutable default argument (#1067).
- Propagate the Scenario random seed to `get_random_design` (#1066).
- Configurations that fail to become incumbents will be added to the rejected lists (#1069).
- SMAC RandomForest doesn't crash when `np.integer` used, i.e. as generated from a `np.random.RandomState` (#1084).
- Fix the handling of n_points/ challengers in the acquisition maximizers, such that this number now functions as the
     number of points that are sampled from the acquisition function to find the next challengers. Now also doesn't
     restrict the config selector to n_retrain many points for finding the max, and instead uses the defaults that are
     defined via facades/ scenarios (#1106).

## Misc
- ci: Update action version (#1072).

## Minor
- When a custom dask client is provided, emit the warning that the `n_workers` parameter is ignored only if it deviates from its default value, `1` ([#1071](https://github.com/automl/SMAC3/pull/1071)).

# 2.0.2

## Improvements
- Add an error when we get an empty dict data_to_scatter so that we can avoid an internal error caused in Dask precautiously.
- Add experimental instruction for installing SMAC in Windows via a WSL.
- More detailed documentation regarding continuing runs.
- Add a new example that demonstrates the use of intensification to speed up cross-validation for machine learning.

## Bugfixes
- Fix bug in the incumbent selection in the case that multi-fidelity is combined with multi-objective (#1019).
- Fix callback order (#1040).
- Handle configspace as dictionary in mlp and parego example.
- Adapt sgd loss to newest scikit-learn version.

# 2.0.1

## Improvements
- Callbacks registration is now a public method of the optimizer and allows callbacks to be inserted at a specific position.
- Adapt developer install instructions to include pre-commit installation
- Add option to pass a dask client to the facade, e.g. enables running on a hpc cluster (#983).
- Added scenario.use_default_config argument/attribute=False, that adds the user's configspace default configuration 
  as an additional_config to the inital design if set to True. This adds one additional configuration to the number of configs 
  originating from the initial design. Since n_trials is still respected, this results in one fewer BO steps
- Adapt developer install instructions to include pre-commit installation.
- Add option to pass a dask client to the facade, e.g. enables running on a hpc cluster (#983).
- Add example for using a callback to log run metadata to a file (#996).
- Move base callback and metadata callback files to own callback directory.
- Add a workaround to be able to pass a dataset via dask.scatter so that serialization/deserialization in Dask becomes much quicker (#993).

## Bugfixes
- The ISB-pair differences over the incumbent's configurations are computed correctly now (#956).
- Adjust amount of configurations in different stages of hyperband brackets to conform to the original paper.
- Fix validation in smbo to use the seed in the scenario.
- Change order of callbacks, intensifier callback for incumbent selection is now the first callback. 
- intensifier.get_state() will now check if the configurations contained in the queue is stored in the runhistory (#997)  


# 2.0.0

## Improvements
- Clarify origin of configurations (#908).
- Random forest with instances predicts the marginalized costs by using a C++ implementation in `pyrfr`, which is much faster (#903).
- Add version to makefile to install correct test release version.
- Add option to disable logging by setting `logging_level=False`. (#947)

## Bugfixes
- Continue run when setting incumbent selection to highest budget when using Successive Halving (#907).
- If integer features are used, they are automatically converted to strings.

## Workflows
- Added workflow to update pre-commit versions (#874).

## Misc
- Added benchmarking procedure to compare to previous releases.


# 2.0.0b1

- Completely reimplemented the intensifiers (including Successive Halving and Hyperband): All intensifiers support multi-fidelity, multi-objective and multi-threading by nature now.
- Expected behaviour for ask-and-tell interface ensured (also for Successive Halving).
- Continuing a run is now fully supported.
- Added more examples.
- Updated documentation based on new implementation.
- Added benchmark to compare different versions.

## Bugfixes
- Correct handling of integer hyperparameters in the initial design (#531)


# 2.0.0a2

## Bugfixes
- Fixed random weight (re-)generalization of multi-objective algorithms: Before the weights were generated for each call to ``build_matrix``, now we only re-generate them for every iteration.
- Optimization may get stuck because of deep copying an iterator for callback: We removed the configuration call from ``on_next_configurations_end``.

## Minor
- Removed example badget in README.
- Added SMAC logo to README.


# 2.0.0a1

## Big Changes
* We redesigned the scenario class completely. The scenario is implemented as a dataclass now and holds only environment variables (like limitations or save directory). Everything else was moved to the components directly.
* We removed runtime optimization completely (no adaptive capping or imputing anymore).
* We removed the command-line interface and restructured everything alongside. Since SMAC was building upon the command-line interface (especially in combination with the scenario), it was complicated to understand the behavior or find specific implementations. With the removal, we re-wrote everything in python and re-implemented the feature of using scripts as target functions.
* Introducing trials: Each config/seed/budget/instance calculation is a trial.
* The configuration chooser is integrated into the SMBO object now. Therefore, SMBO finally implements an ask-tell interface now.
* Facades are redesigned so that they accept instantiated components directly. If a component is not passed, a default component is used, which is specified for each facade individually in the form of static methods. You can use those static methods directly to adapt a component to your choice.
* A lot of API changes and renamings (e.g., RandomConfigurationChooser -> RandomDesign, Runhistory2EPM -> RunHistoryEncoder).
* Ambiguous variables are renamed and unified across files.
* Dependencies of modules are reduced drastically.
* We incorporated Pynisher 1.0, which ensures limitations cross-platform.
* We incorporated ConfigSpace 0.6, which simplified our examples.
* Examples and documentation are completely reworked. Examples use the new ConfigSpace, and the documentation is adapted to version 2.0.
* Transparent target function signatures: SMAC checks now explicitly if an argument is available (the required arguments are now specified in the intensifier). If there are more arguments that are not passed by SMAC, a warning is raised.
* Components implement a ``meta`` property now, all of which describe the initial state of SMAC. The facade collects all metadata and saves the initial state of the scenario.
* Improved multi-objective in general: RunHistory (in addition to RunHistoryEncoder) both incorporates the multi-objective algorithm. In other words, if the multi-objective algorithm changes the output, it directly affects the optimization process.
* Configspace is saved in json only
* StatusType is saved as integer and not as dict anymore
* We changed the behavior of continuing a run:
    * SMAC automatically checks if a scenario was saved earlier. If there exists a scenario and the initial state is the same, SMAC automatically loads the previous data. However, continuing from that run is not possible yet.
    * If there was a scenario earlier, but the initial state is different, then the user is asked to overwrite the run or to still continue the run although the state is different (Note that this only can happen if the name specified in the scenario is the same). Alternatively, an `old` to the old run is added (e.g., the name was test, it becomes test-old).
    * The initial state of the SMAC run also specifies the name (if no name in the scenario is specified). If the user changes something in the code base or in the scenario, the name and, therefore, the save location automatically changes.

## New Features
* Added a new termination feature: Use `terminate_cost_threshold` in the scenario to stop the optimization after a configuration was evaluated with a cost lower than the threshold.
* Callbacks are completely redesigned. Added callbacks to the facade are called in different positions in the Bayesian optimization loop.
* The multi-objective algorithm `MeanAggregationStrategy` supports objective weights now.
* RunHistory got more methods like ``get_incumbent`` or ``get_pareto_front``.

## Fixes
* You ever noticed that the third configuration has no origin? It's fixed now.
* We fixed ParEGO (it updates every time training is performed now).

## Optimization Changes
* Changed initial design behavior
    * You can add additional configurations now.
    * ``max_ratio`` will limit both ``n_configs`` and ``n_configs_per_hyperparameter`` but not additional configurations
    * Reduced default ``max_ratio`` to 0.1.

## Code Related
* Converted all unittests to pytests.
* Instances, seeds, and budgets can be set to none now. However, mixing none and non-none will throw an exception.


# 1.4.0

## Features
* [BOinG](https://arxiv.org/abs/2111.05834): A two-stage bayesian optimization approach to allow the 
optimizer to focus on the most promising regions.
* [TurBO](https://arxiv.org/abs/1910.01739): Reimplementaion of TurBO-1 algorithm.
* Updated pSMAC: Can pass arbitrary SMAC facades now. Added example and fixed tests.

## Improvements
* Enabled caching for multi-objectives (#872). Costs are now normalized in `get_cost` 
or optionally in `average_cost`/`sum_cost`/`min_cost` to receive a single float value. Therefore,
the cached cost values do not need to be updated everytime a new entry to the runhistory was added.

## Interface changes
* We changed the location of gaussian processes and random forests. They are in the folders
epm/gaussian_process and epm/random_forest now.
* Also, we restructured the optimizer folder and therefore the location of the acquisition functions
and configuration chooser.
* Multi-objective functions are located in the folder `multi_objective`.
* pSMAC facade was moved to the facade directory.


# 1.3.4
* Added reference to JMLR paper.
* Typos in documentations.
* Code more readable since all typings are imported at the beginning of the file.
* Updated stale bot options.


# 1.3.3
* Hotfix: Since multi-objective implementation depends on normalized costs, it now is ensured that the
cached costs are updated everytime a new entry is added.
* Removed mac-specific files.
* Added entry point for cli.
* Added `ConfigSpace` to third known parties s.t. sorting should be the same across different
operating systems.
* Fixed bugs in makefile in which tools were specified incorrectly.
* Executed isort/black on examples and tests.
* Updated README.
* Fixed a problem, which incremented time twice before taking log (#833).
* New wrapper for multi-objective models (base_uncorrelated_mo_model). Makes it easier for
developing new multi-objective models.
* Raise error if acquisition function is incompatible with the epm models.
* Restricting pynisher.


# 1.3.2
* Added stale bot support.
* If package version 0.0.0 via `get_distribution` is found, the version of the module is used
instead.
* Removed `tox.ini`.
* Moved `requirements.txt` to `setup.py`.
* Added multi-objective support for ROAR.
* Added notes in documentation that `SMAC4MF` is the closest implementation to BOHB/HpBandSter.


# 1.3.1
* Added Python 3.7 support again.


# 1.3

## Features
* [PiBO](https://openreview.net/forum?id=MMAeCXIa89): Augment the acquisition function by multiplying by a pdf given by the user.
The prior then decays over time, allowing for the optimization to carry on as per default.
* The `RunHistory` can now act as a `Mapping` in that you can use the usual methods you
can use on dicts, i.e. `len(rh)`, `rh.items()`, `rh[key]`. Previously this was usually done by
accessing `rh.data` which is still possible.

## Minor Changes
* Updated the signature of the `ROAR` facade to match with it's parent class `SMAC4AC`.
Anyone relying on the output directory **without** specifying an explicit `run_id` to a `ROAR`
facade should now expect to see the output directory at `run_0` instead of `run_1`. See #827

## Code-Quality
* Updated and integrated flake8, mypy, black, and isort.

## Documentation
* SMAC uses [automl_sphinx_theme](https://github.com/automl/automl_sphinx_theme) now and therefore
the API is displayed nicer.


# 1.2

## Features
* Added multi-objective optimization via Mean-Aggregation or Par-EGO (#817, #818). Both approaches normalize
the costs objective-wise based on all data in the history.

## Major Changes
* Results are instantly saved by default now. That means, runhistory.json is saved every time
a trial is added.
* Determinstic behaviour (defined in scenario) is default now. Calling a function/TAE with the same
seed and configuration is expected to be the same.
* Limit resources behaviour is by default false now. This is particually important because pynisher
does not work on all machines (e.g. Colab, Mac, Windows, ...) properly.
* Renamed scenario object `save_results_instantly` to `save_instantly`.
* Added `multi_objectives` as scenario argument.
* Expanded `cost_for_crash` for multi-objective support.

## Examples
* Integrated spear_qcp example for commandline.
* Python examples are now executed so that the output in the documentation is shown.
* Added multi-objective example.

## Documentation
* Added runhistory page.

## Workflow Clean-up
* Adds PEP 561 compliance (exports types so other packages can be aware of them).
* Allow manual workflow_dispatch on actions that might require it (can manually trigger them from github UI).
* Prevent the double trigger of actions by making push and pull_request and more strict.
* A push to a pull request should no longer cause double the amount of tests to run (along with the other workflows that had on: [push, pull_request].
* Some general cleanup, giving names to some actions, adding some linebreaks to break up things, ...
* Command-line examples are tested again.
* pytest.yaml:
  * Now scheduled to auto run everyday instead of every week.
  * Clean up the body of the steps and move some things to env var.
  * Scaffold for matrix that includes windows and mac testing (currently excluded, see comments).
  * Includes tests for Python 3.10.
  * Changed the boolean flags in the matrix to just be a categorical, easier to read.

## Minor Changes
* Specified that dask should not cache functions/results (#803) .
* Handles invalid configuration vectors gracefully (#776).
* Specified scenario docs that also SMAC options can be used.
* Docs display init methods now.
* Parameters in the docs are shown first now.
* Successive Halving only warns you once if one worker is used only.
* Statistics are better readable now.
* Sobol sequence does not print warnings anymore.


# 1.1.1

## Minor Changes
* Added comparison between SMAC and similar tools.
* Updated installation guide.
* Added a warning that CLI is only available when installing from GitHub.


# 1.1

## Features
* Option to use an own stopping strategy using `IncorporateRunResultCallback`.


## Major Changes
* Documentation was updated thoroughly. A new theme with a new structure is provided and all pages
  have been updated. Also, the examples revised and up-to-date.
* Changed `scripts/smac` to `scripts/smac.py`.

## Minor Changes
* `README.md` updated.
* `CITATION.cff` added.
* Made `smac-validate.py` consistent with runhistory and tae. (#762)
* `minR`, `maxR` and `use_ta_time` can now be initialized by the scenario. (#775)
* `ConfigSpace.util.get_one_exchange_neighborhood`'s invalid configurations are ignored. (#773)

## Bug Fixes
* Fixed an incorrect adaptive capping behaviour. (#749)
* Avoid the potential `ValueError` raised by `LocalSearch._do_search`. (#773)


# 1.0.1

## Minor Changes
* Added license information to every file.
* Fixed a display bug inside usage recommendation. 


# 1.0.0

The main purpose of this release is to be synchronized with our upcoming paper.
Since many urgent features were already taken care of in 0.14.0, this release mainly focuses on better documentation and examples.

## Features
* Examples and quickstart guide can now be generated by [sphinx-gallry](https://sphinx-gallery.github.io/stable/index.html).
* Added make command `make doc` and `make doc-with-examples`.

## Major changes
* Examples are separated into categories.
* Renamed facade SMAC4BO to SMAC4BB (black-box).
* Add thompson sampling as a new acquisition function

## Minor Changes
* Included linkcheck and buildapi to the `make doc` command.
* `quickstart.rst` was converted to `quickstart_example.py` to be processed by sphinx-gallery.
* Examples renamed from `*.py` to `*_example.py`, unless file name was `*_func.py`, in which case it was unchanged.
* Flake8 fixes for spear_qcp as there were a lot of complaints running `pre-commit`.
* Fixes pydoc issues.
* Fixed links in the README.
* Fixed warnings given during the doc build.
* Fixed inconsistent output shape described in `smac.epm.gaussian_process.GaussianProcess.sample_functions`
* Examples are wrapped inside `if __name__ == "__main__"`, fixing problems on mac.


# 0.14.0

## Breaking Changes
* `BOHB4HPO` facade has been renamed to `SMAC4MF` facade (#738)
* Require `scipy` >= 1.7 (#729)
* Require `emcee` >= 3.0.0 (#723)

## Major Changes
* Drop support for Python 3.6 (#726)
* Added Colab to try SMAC in your browser! (#697)

## Minor Changes
* Added gradient boosting example, removed random forest example (#722)
* `lazy_import` dependency dropped (#741)
* Replaced `pyDOE` requirement with `scipy` for LHD design (#735)
* Uses scrambled Sobol Sequence (#733)
* Moved to Github actions (#715)
* Improved testing (#720, #723, #739, #743)
* Added option `save_results_instantly` in scenario object to save results instantly (#728)
* Changed level of intensification messages to debug (#724)

## Bug Fixes
* Github badges updated (#732)
* Fixed memory limit issue for `pynisher` (#717)
* More robust multiprocessing (#709, #712)
* Fixed serialization with runhistory entries (#706)
* Separated evaluation from get next challengers in intensification (#734)
* Doc fixes (#727, #714)


# 0.13.1

## Minor Changes
* Improve error message for first run crashed (#694).
* Experimental: add callback mechanism (#703).

## Bug fixes
* Fix a bug which could make successive halving fail if run in parallel (#695).
* Fix a bug which could cause hyperband to ignore the lowest budget (#701).


# 0.13.0

## Major Changes
* Separated evaluation from get next challengers in intensification (#663)
* Implemented parallel SMAC using dask (#675, #677, #681, #685, #686)
* Drop support for Python 3.5

## Minor Changes
* Update Readme
* Remove runhistory from TAE (#663)
* Store SMAC's internal config id in the configuration object (#679)
* Introduce Status Type STOP (#690)

## Bug Fixes
* Only validate restriction of Sobol Sequence when choosing Sobol Sequence (#664)
* Fix wrong initialization of list in local search (#680)
* Fix setting random seed with a too small range in Latin Hypercube design (#688)


# 0.12.3

## Minor Changes

* Use Scipy's Sobol sequence for the initial design instead of a 3rd-party package (#600)
* Store start and end time of function evaluation (#647)

## Bug Fixes

* Fixes an issue in the Bayesian optimization facade which triggered an exception when tuning categorical 
  hyperparameters (#666)
* Fixes an issue in the Gaussian process MCMC which resulted in reduced execution speed and reduced performance (#666)


# 0.12.2

## Bug Fixes

* Fixes the docstring of SMAC's default acquisition function optimizer (#653)
* Correctly attributes the configurations' origin if using the `FixedSet` acquisition function optimizer (#653)
* Fixes an infinite loop which could occur if using only a single configuration per iteration (#654)
* Fixes a bug in the kernel construction of the `BOFacade` (#655)


# 0.12.1

## Minor Changes

* Upgrade the minimal scikit-learn dependency to 0.22.X.
* Make GP predictions faster (#638)
* Allow passing `tae_runner_kwargs` to `ROAR`.
* Add a new StatusType `DONOTADVANCE` for runs that would not benefit from a higher budgets. Such runs are always used 
  to build a model for SH/HB (#632)
* Add facades/examples for HB/SH (#610)
* Compute acquisition function only if necessary (#627,#629)

## Bug Fixes
* Fixes a bug which caused SH/HB to consider TIMEOUTS on all budgets for model building (#632)
* Fixed a bug in adaptive capping for SH (#619,#622)


# 0.12.0

## Major Changes

* Support for Successive Halving and Hyperband as new instensification/racing strategies.
* Improve the SMAC architecture by moving from an architecture where new candidates are passed to the racing algorithm 
  to an architecture where the racing algorithm requests new candidates, which is necessary to implement the
  [BOHB](http://proceedings.mlr.press/v80/falkner18a.html) algorithm (#551).
* Source code is now PEP8 compliant. PEP8 compliance is checked by travis-ci (#565).
* Source code is now annotated with type annotation and checked with mypy.

## Minor Changes

* New argument to directly control the size of the initial design (#553).
* Acquisition function is fed additional arguments at update time (#557).
* Adds new acquisition function maximizer which goes through a list of pre-specified configurations (#558).
* Document that the dependency pyrfr does not work with SWIG 4.X (#599).
* Improved error message for objects which cannot be serialized to json (#453).
* Dropped the random forest with HPO surrogate which was added in 0.9.
* Dropped the EPILS facade which was added in 0.6.
* Simplified the interface for constructing a runhistory object.
* removed the default rng from the Gaussian process priors (#554).
* Adds the possibility to specify the acquisition function optimizer for the random search (ROAR) facade (#563).
* Bump minimal version of `ConfigSpace` requirement to 0.4.9 (#578).
* Examples are now rendered on the website using sphinx gallery (#567).

## Bug fixes

* Fixes a bug which caused SMAC to fail for Python function if `use_pynisher=False` and an exception was raised
  (#437).
* Fixes a bug in which samples from a Gaussian process were shaped differently based on the number of dimesions of
  the `y`-array used for fitting the GP (#556).
* Fixes a bug with respect saving data as json (#555).
* Better error message for a sobol initial design of size `>40` ( #564).
* Add a missing return statement to `GaussianProcess._train`.


# 0.11.1

## Changes

* Updated the default hyperparameters of the Gaussian process facade to follow recent research (#529)
* Enabled `flake8` code style checks for newly merged code (#525)

# 0.11.0

## Major changes

* Local search now starts from observed configurations with high acquisition function values, low cost and the from 
  unobserved configurations with high acquisition function values found by random search (#509)
* Reduces the number of mandatory requirements (#516)
* Make Gaussian processes more resilient to linalg error by more aggressively adding noise to the diagonal (#511)
* Inactive hyperparameters are now imputed with a value outside of the modeled range (-1) (#508)
* Replace the GP library George by scikit-learn (#505)
* Renames facades to better reflect their use cases (#492), and adds a table to help deciding which facade to use (#495)
* SMAC facades now accept class arguments instead of object arguments (#486)

## Minor changes

* Vectorize local search for improved speed (#500)
* Extend the Sobol and LHD initial design to work for non-continuous hyperparameters as well applying an idea similar
  to inverse transform sampling (#494)
  
## Bug fixes

* Fixes a regression in the validation scripts (#519)
* Fixes a unit test regression with numpy 1.17 (#523)
* Fixes an error message (#510)
* Fixes an error making random search behave identical for all seeds

# 0.10.0

## Major changes

* ADD further acquisition functions: PI and LCB
* SMAC can now be installed without installing all its dependencies
* Simplify setup.py by moving most thing to setup.cfg

## Bug fixes

* RM typing as requirement
* FIX import of authors in setup.py
* MAINT use json-file as standard pcs format for internal logging 

# 0.9

## Major changes
* ADD multiple optional initial designs: LHC, Factorial Design, Sobol
* ADD fmin interface know uses BORF facade (should perform much better on continuous, low-dimensional functions)
* ADD Hydra (see "Hydra: Automatically Configuring Algorithms for Portfolio-Based Selection" by Xu et al)
* MAINT Not every second configuration is randomly drawn, but SMAC samples configurations randomly with a given probability (default: 0.5)
* MAINT parsing of options

## Interface changes
* ADD two new interfaces to optimize low dimensional continuous functions (w/o instances, docs missing)
  * BORF facade: Initial design + Tuned RF
  * BOGP interface: Initial design + GP 
* ADD options to control acquisition function optimization
* ADD option to transform function values (log, inverse w/ and w/o scaling)
* ADD option to set initial design

## Minor changes
* ADD output of estimated cost of final incumbent
* ADD explanation of "deterministic" option in documentation
* ADD save configspace as json
* ADD random forest with automated HPO (not activated by default)
* ADD optional linear cooldown for interleaving random configurations (not active by default)
* MAINT Maximal cutoff time of pynisher set to UINT16
* MAINT make SMAC deterministic if function is deterministic, the budget is limited and the run objective is quality
* MAINT SLS on acquisition function (plateau walks)
* MAINT README
* FIX abort-on-first-run-crash
* FIX pSMAC input directory parsing
* FIX fmin interface with more than 10 parameters
* FIX no output directory if set to '' (empty string)
* FIX use `np.log` instead of `np.log10`
* FIX No longer use law of total variance for uncertainty prediction for RFs as EPM, but only variance over trees (no variance in trees)
* FIX Marginalize over instances inside of each tree of the forest leads to better uncertainty estimates (motivated by the original SMAC implementation)


# 0.8

## Major changes

* Upgrade to ConfigSpace (0.4.X), which is not backwards compatible. On the plus
  side, the ConfigSpace is about 3-10 times faster, depending on the task.
* FIX #240: improved output directory structure. If the user does not specify
  an output directory a SMAC experiment will have the following structure:
  `smac_/run_<run_id>/*.json`. The user can specify a output directory, e.g.
  `./myExperiment` or `./myExperiment/` which results in
  `./myExperiment/run_<run_id>/*.json`.
* Due to changes in AnaConda's compiler setup we drop the unit tests for
  python3.4.

## Interface changes

* Generalize the interface of the acquisition functions to work with
  ConfigSpaces's configuration objects instead of numpy arrays.
* The acquisition function optimizer can now be passed to the SMBO object.
* A custom SMBO class can now be passed to the SMAC builder object.
* `run_id` is no longer an argument to the Scenario object, making the interface
  a bit cleaner.

## Minor changes

* #333 fixes an incompability with `uncorrelated_mo_rf_with_instances`.
* #323 fixes #324 and #319, which both improve the functioning of the built-in
  validation tools.
* #350 fixes random search, which could accidentaly use configurations found my
  a local acquisition function optimizer.
* #336 makes validation more flexible.


# 0.7.2

* Introduce version upper bound on ConfigSpace dependency (<0.4).

# 0.7.1

* FIX #193, restoring the scenario now possible.
* ADD #271 validation.
* FIX #311 abort on first crash.
* FIX #318, ExecuteTARunOld now always returns a StatusType.

# 0.6

## Major changes

* MAINT documentation (nearly every part was improved and extended, 
  including installation, examples, API).
* ADD EPILS as mode (modified version of ParamILS).
* MAINT minimal required versions of configspace, pyrfr, sklearn increased
  (several issues fixed in new configspace version).
* MAINT for quality scenarios, the user can specify the objective 
  value for crashed runs 
  (returned NaN and Inf are replaced by value for crashed runs).

## Minor changes

* FIX issue #220, do not store external data in runhistory.
* MAINT TAEFunc without pynisher possible.
* MAINT intensification: minimal number of required challengers parameterized.
* FIX saving duplicated (capped) runs.
* FIX handling of ordinal parameters.
* MAINT runobj is now mandatory.
* FIX arguments passed to pyrfr.

# 0.5

## Major changes

* MAINT #192: SMAC uses version 0.4 of the random forest library pyrfr. As a
  side-effect, the library [swig](http://www.swig.org/) is necessary to build
  the random forest.
* MAINT: random samples which are interleaved in the list of challengers are now
  obtained from a generator. This reduces the overhead of sampling random
  configurations.
* FIX #117: only round the cutoff when running a python function as the target
  algorithm.
* MAINT #231: Rename the submodule `smac.smbo` to `smac.optimizer`.
* MAINT #213: Use log(EI) as default acquisition function when optimizing
  running time of an algorithm.
* MAINT #223: updated example of optimizing a random forest with SMAC.
* MAINT #221: refactored the EPM module. The PCA on instance features is now
  part of fitting the EPM instead of reading a scenario. Because of this
  restructuring, the PCA can now take instance features which are external
  data into account.

## Minor changes

* SMAC now outputs scenario options if the log level is `DEBUG` (2f0ceee).
* SMAC logs the command line call if invoked from the command line (3accfc2).
* SMAC explicitly checks that it runs in `python>=3.4`.
* MAINT #226: improve efficientcy when loading the runhistory from a json file.
* FIX #217: adds milliseconds to the output directory names to avoid race.
  conditions when starting multiple runs on a cluster.
* MAINT #209: adds the seed or a pseudo-seed to the output directory name for
  better identifiability of the output directories.
* FIX #216: replace broken call to in EIPS acqusition function.
* MAINT: use codecov.io instead of coveralls.io.
* MAINT: increase minimal required version of the ConfigSpace package to 0.3.2.

# 0.4

* ADD #204: SMAC now always saves runhistory files as `runhistory.json`.
* MAINT #205: the SMAC repository now uses codecov.io instead of coveralls.io.
* ADD #83: support of ACLIB 2.0 parameter configuration space file.
* FIX #206: instances are now explicitly cast to `str`. In case no instance is
  given, a single `None` is used, which is not cast to `str`.
* ADD #200: new convenience function to retrieve an `X`, `y` representation
  of the data to feed it to a new fANOVA implementation.
* MAINT #198: improved pSMAC interface.
* FIX #201: improved handling of boolean arguments to SMAC.
* FIX #194: fixes adaptive capping with re-occurring configurations.
* ADD #190: new argument `intensification_percentage`.
* ADD #187: better dependency injection into main SMAC class to avoid
  ill-configured SMAC objects.
* ADD #161: log scenario object as a file.
* ADD #186: show the difference between old and new incumbent in case of an
  incumbent change.
* MAINT #159: consistent naming of loggers.
* ADD #128: new helper method to get the target algorithm evaluator.
* FIX #165: default value for par = 1.
* MAINT #153: entries in the trajectory logger are now named tuples.
* FIX #155: better handling of SMAC shutdown and crashes if the first
  configuration crashes.

# 0.3

* Major speed improvements when sampling new configurations:
    * Improved conditional hyperparameter imputation (PR #176).
    * Faster generation of the one exchange neighborhood (PR #174).
* FIX #171 potential bug with pSMAC.
* FIX #175 backwards compability for reading runhistory files.

# 0.2.4

* CI only check code quality for python3.
* Perform local search on configurations from previous runs as proposed in the
  original paper from 2011 instead of random configurations as implemented
  before.
* CI run travis-ci unit tests with python3.6.
* FIX #167, remove an endless loop which occured when using pSMAC.

# 0.2.3

* MAINT refactor Intensifcation and adding unit tests.
* CHANGE StatusType to Enum.
* RM parameter importance package.
* FIX ROAR facade bug for cli.
* ADD easy access of runhistory within Python.
* FIX imputation of censored data.
* FIX conversion of runhistory to EPM training data (in particular running
  time data).
* FIX initial run only added once in runhistory.
* MV version number to a separate file.
* MAINT more efficient computations in run_history (assumes average as
  aggregation function across instances).

# 0.2.2

* FIX 124: SMAC could crash if the number of instances was less than seven.
* FIX 126: Memory limit was not correctly passed to the target algorithm
  evaluator.
* Local search is now started from the configurations with highest EI, drawn by
  random sampling.
* Reduce the number of trees to 10 to allow faster predictions (as in SMAC2).
* Do an adaptive number of stochastic local search iterations instead of a fixd
  number (a5914a1d97eed2267ae82f22bd53246c92fe1e2c).
* FIX a bug which didn't make SMAC run at least two configurations per call to
  intensify.
* ADD more efficient data structure to update the cost of a configuration.
* FIX do only count a challenger as a run if it actually was run
  (and not only considered)(a993c29abdec98c114fc7d456ded1425a6902ce3).

# 0.2.1

* CI: travis-ci continuous integration on OSX.
* ADD: initial design for mulitple configurations, initial design for a 
  random configuration.
* MAINT: use sklearn PCA if more than 7 instance features are available (as 
  in SMAC 1 and 2).
* MAINT: use same minimum step size for the stochastic local search as in
  SMAC2.
* MAINT: use same number of imputation iterations as in SMAC2.
* FIX 98: automatically seed the configuration space object based on the SMAC
  seed.

# 0.2

* ADD 55: Separate modules for the initial design and a more flexible 
  constructor for the SMAC class.
* ADD 41: Add ROAR (random online adaptive racing) class.
* ADD 82: Add fmin_smac, a scipy.optimize.fmin_l_bfgs_b-like interface to the
  SMAC algorithm.
* NEW documentation at https://automl.github.io/SMAC3/stable and 
  https://automl.github.io/SMAC3/dev.
* FIX 62: intensification previously used a random seed from np.random 
  instead of from SMAC's own random number generator.
* FIX 42: class RunHistory can now be pickled.
* FIX 48: stats and runhistory objects are now injected into the target 
  algorithm execution classes.
* FIX 72: it is now mandatory to either specify a configuration space or to 
  pass the path to a PCS file.
* FIX 49: allow passing a callable directly to SMAC. SMAC will wrap the 
  callable with the appropriate target algorithm runner.

# 0.1.3

* FIX 63 using memory limit for function target algorithms (broken since 0.1.1).

# 0.1.2

* FIX 58 output of the final statistics.
* FIX 56 using the command line target algorithms (broken since 0.1.1).
* FIX 50 as variance prediction, we use the average predicted variance across
  the instances.

# 0.1.1

* NEW leading ones examples.
* NEW raise exception if unknown parameters are given in the scenario file.
* FIX 17/26/35/37/38/39/40/46.
* CHANGE requirement of ConfigSpace package to 0.2.1.
* CHANGE cutoff default is now None instead of 99999999999.


# 0.1.0

* Moved to github instead of bitbucket.
* ADD further unit tests.
* CHANGE Stats object instead of static class.
* CHANGE requirement of ConfigSpace package to 0.2.0.
* FIX intensify runs at least two challengers.
* FIX intensify skips incumbent as challenger.
* FIX Function TAE runner passes random seed to target function.
* FIX parsing of emtpy lines in scenario file.

# 0.0.1

* initial release.<|MERGE_RESOLUTION|>--- conflicted
+++ resolved
@@ -1,12 +1,8 @@
-<<<<<<< HEAD
-=======
 # 2.1.1
 
 ## Dependencies
 - Update numpy NaN (#1122) and restrict numpy and ConfigSpace versions
 
-
->>>>>>> 2674173c
 # 2.1.0
 
 ## Improvements
