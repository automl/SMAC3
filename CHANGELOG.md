--- conflicted
+++ resolved
@@ -1,14 +1,9 @@
 # 2.0.3
 
 ## Bugfixes
-<<<<<<< HEAD
-
-- Add OrdinalHyperparameter for random forest imputer (#1065).
-- Fix path for dask scheduler file (#1055).
-- Propagate the Scenario random seed to `get_random_design` (#1066)
-=======
 - Fix path for dask scheduler file (#1055).
 - Add OrdinalHyperparameter for random forest imputer (#1065).
+- Propagate the Scenario random seed to `get_random_design` (#1066).
 - Configurations that fail to become incumbents will be added to the rejected lists (#1069).
 - SMAC RandomForest doesn't crash when `np.integer` used, i.e. as generated from a `np.random.RandomState` (#1084).
 
@@ -17,7 +12,6 @@
 
 ## Minor
 - When a custom dask client is provided, emit the warning that the `n_workers` parameter is ignored only if it deviates from its default value, `1` ([#1071](https://github.com/automl/SMAC3/pull/1071)).
->>>>>>> 3d09049c
 
 # 2.0.2
 
