# 2.0.3

## Bugfixes
- Fix path for dask scheduler file (#1055).
- Add OrdinalHyperparameter for random forest imputer (#1065).
- Propagate the Scenario random seed to `get_random_design` (#1066).
- Configurations that fail to become incumbents will be added to the rejected lists (#1069).
- SMAC RandomForest doesn't crash when `np.integer` used, i.e. as generated from a `np.random.RandomState` (#1084).

## Misc
- ci: Update action version (#1072).

## Minor
- When a custom dask client is provided, emit the warning that the `n_workers` parameter is ignored only if it deviates from its default value, `1` ([#1071](https://github.com/automl/SMAC3/pull/1071)).

# 2.0.2


## Features
- Add Upper Confidence Bound as an acquisition function
- Add Stopping Criterion Callback

## Improvements
- Add an error when we get an empty dict data_to_scatter so that we can avoid an internal error caused in Dask precautiously.
- Add experimental instruction for installing SMAC in Windows via a WSL.
- More detailed documentation regarding continuing runs.
- Add a new example that demonstrates the use of intensification to speed up cross-validation for machine learning.

## Bugfixes
- Fix bug in the incumbent selection in the case that multi-fidelity is combined with multi-objective (#1019).
- Fix callback order (#1040).
<<<<<<< HEAD
- Handle configspace as dictionary in mlp and parego example.
- Adapt sgd loss to newest scikit-learn version.
=======

>>>>>>> d2a8b380

# 2.0.1

## Improvements
- Callbacks registration is now a public method of the optimizer and allows callbacks to be inserted at a specific position.
- Adapt developer install instructions to include pre-commit installation
- Add option to pass a dask client to the facade, e.g. enables running on a hpc cluster (#983).
- Added scenario.use_default_config argument/attribute=False, that adds the user's configspace default configuration 
  as an additional_config to the inital design if set to True. This adds one additional configuration to the number of configs 
  originating from the initial design. Since n_trials is still respected, this results in one fewer BO steps
- Adapt developer install instructions to include pre-commit installation.
- Add option to pass a dask client to the facade, e.g. enables running on a hpc cluster (#983).
- Add example for using a callback to log run metadata to a file (#996).
- Move base callback and metadata callback files to own callback directory.
- Add a workaround to be able to pass a dataset via dask.scatter so that serialization/deserialization in Dask becomes much quicker (#993).

## Bugfixes
- The ISB-pair differences over the incumbent's configurations are computed correctly now (#956).
- Adjust amount of configurations in different stages of hyperband brackets to conform to the original paper.
- Fix validation in smbo to use the seed in the scenario.
- Change order of callbacks, intensifier callback for incumbent selection is now the first callback. 
- intensifier.get_state() will now check if the configurations contained in the queue is stored in the runhistory (#997)  


# 2.0.0

## Improvements
- Clarify origin of configurations (#908).
- Random forest with instances predicts the marginalized costs by using a C++ implementation in `pyrfr`, which is much faster (#903).
- Add version to makefile to install correct test release version.
- Add option to disable logging by setting `logging_level=False`. (#947)

## Bugfixes
- Continue run when setting incumbent selection to highest budget when using Successive Halving (#907).
- If integer features are used, they are automatically converted to strings.

## Workflows
- Added workflow to update pre-commit versions (#874).

## Misc
- Added benchmarking procedure to compare to previous releases.

# 2.0.0b1

- Completely reimplemented the intensifiers (including Successive Halving and Hyperband): All intensifiers support multi-fidelity, multi-objective and multi-threading by nature now.
- Expected behaviour for ask-and-tell interface ensured (also for Successive Halving).
- Continuing a run is now fully supported.
- Added more examples.
- Updated documentation based on new implementation.
- Added benchmark to compare different versions.

## Bugfixes
- Correct handling of integer hyperparameters in the initial design (#531)


# 2.0.0a2

## Bugfixes
- Fixed random weight (re-)generalization of multi-objective algorithms: Before the weights were generated for each call to ``build_matrix``, now we only re-generate them for every iteration.
- Optimization may get stuck because of deep copying an iterator for callback: We removed the configuration call from ``on_next_configurations_end``.

## Minor
- Removed example badget in README.
- Added SMAC logo to README.


# 2.0.0a1

## Big Changes
* We redesigned the scenario class completely. The scenario is implemented as a dataclass now and holds only environment variables (like limitations or save directory). Everything else was moved to the components directly.
* We removed runtime optimization completely (no adaptive capping or imputing anymore).
* We removed the command-line interface and restructured everything alongside. Since SMAC was building upon the command-line interface (especially in combination with the scenario), it was complicated to understand the behavior or find specific implementations. With the removal, we re-wrote everything in python and re-implemented the feature of using scripts as target functions.
* Introducing trials: Each config/seed/budget/instance calculation is a trial.
* The configuration chooser is integrated into the SMBO object now. Therefore, SMBO finally implements an ask-tell interface now.
* Facades are redesigned so that they accept instantiated components directly. If a component is not passed, a default component is used, which is specified for each facade individually in the form of static methods. You can use those static methods directly to adapt a component to your choice.
* A lot of API changes and renamings (e.g., RandomConfigurationChooser -> RandomDesign, Runhistory2EPM -> RunHistoryEncoder).
* Ambiguous variables are renamed and unified across files.
* Dependencies of modules are reduced drastically.
* We incorporated Pynisher 1.0, which ensures limitations cross-platform.
* We incorporated ConfigSpace 0.6, which simplified our examples.
* Examples and documentation are completely reworked. Examples use the new ConfigSpace, and the documentation is adapted to version 2.0.
* Transparent target function signatures: SMAC checks now explicitly if an argument is available (the required arguments are now specified in the intensifier). If there are more arguments that are not passed by SMAC, a warning is raised.
* Components implement a ``meta`` property now, all of which describe the initial state of SMAC. The facade collects all metadata and saves the initial state of the scenario.
* Improved multi-objective in general: RunHistory (in addition to RunHistoryEncoder) both incorporates the multi-objective algorithm. In other words, if the multi-objective algorithm changes the output, it directly affects the optimization process.
* Configspace is saved in json only
* StatusType is saved as integer and not as dict anymore
* We changed the behavior of continuing a run:
    * SMAC automatically checks if a scenario was saved earlier. If there exists a scenario and the initial state is the same, SMAC automatically loads the previous data. However, continuing from that run is not possible yet.
    * If there was a scenario earlier, but the initial state is different, then the user is asked to overwrite the run or to still continue the run although the state is different (Note that this only can happen if the name specified in the scenario is the same). Alternatively, an `old` to the old run is added (e.g., the name was test, it becomes test-old).
    * The initial state of the SMAC run also specifies the name (if no name in the scenario is specified). If the user changes something in the code base or in the scenario, the name and, therefore, the save location automatically changes.

## New Features
* Added a new termination feature: Use `terminate_cost_threshold` in the scenario to stop the optimization after a configuration was evaluated with a cost lower than the threshold.
* Callbacks are completely redesigned. Added callbacks to the facade are called in different positions in the Bayesian optimization loop.
* The multi-objective algorithm `MeanAggregationStrategy` supports objective weights now.
* RunHistory got more methods like ``get_incumbent`` or ``get_pareto_front``.

## Fixes
* You ever noticed that the third configuration has no origin? It's fixed now.
* We fixed ParEGO (it updates every time training is performed now).

## Optimization Changes
* Changed initial design behavior
    * You can add additional configurations now.
    * ``max_ratio`` will limit both ``n_configs`` and ``n_configs_per_hyperparameter`` but not additional configurations
    * Reduced default ``max_ratio`` to 0.1.

## Code Related
* Converted all unittests to pytests.
* Instances, seeds, and budgets can be set to none now. However, mixing none and non-none will throw an exception.


# 1.4.0

## Features
* [BOinG](https://arxiv.org/abs/2111.05834): A two-stage bayesian optimization approach to allow the 
optimizer to focus on the most promising regions.
* [TurBO](https://arxiv.org/abs/1910.01739): Reimplementaion of TurBO-1 algorithm.
* Updated pSMAC: Can pass arbitrary SMAC facades now. Added example and fixed tests.

## Improvements
* Enabled caching for multi-objectives (#872). Costs are now normalized in `get_cost` 
or optionally in `average_cost`/`sum_cost`/`min_cost` to receive a single float value. Therefore,
the cached cost values do not need to be updated everytime a new entry to the runhistory was added.

## Interface changes
* We changed the location of gaussian processes and random forests. They are in the folders
epm/gaussian_process and epm/random_forest now.
* Also, we restructured the optimizer folder and therefore the location of the acquisition functions
and configuration chooser.
* Multi-objective functions are located in the folder `multi_objective`.
* pSMAC facade was moved to the facade directory.


# 1.3.4
* Added reference to JMLR paper.
* Typos in documentations.
* Code more readable since all typings are imported at the beginning of the file.
* Updated stale bot options.


# 1.3.3
* Hotfix: Since multi-objective implementation depends on normalized costs, it now is ensured that the
cached costs are updated everytime a new entry is added.
* Removed mac-specific files.
* Added entry point for cli.
* Added `ConfigSpace` to third known parties s.t. sorting should be the same across different
operating systems.
* Fixed bugs in makefile in which tools were specified incorrectly.
* Executed isort/black on examples and tests.
* Updated README.
* Fixed a problem, which incremented time twice before taking log (#833).
* New wrapper for multi-objective models (base_uncorrelated_mo_model). Makes it easier for
developing new multi-objective models.
* Raise error if acquisition function is incompatible with the epm models.
* Restricting pynisher.


# 1.3.2
* Added stale bot support.
* If package version 0.0.0 via `get_distribution` is found, the version of the module is used
instead.
* Removed `tox.ini`.
* Moved `requirements.txt` to `setup.py`.
* Added multi-objective support for ROAR.
* Added notes in documentation that `SMAC4MF` is the closest implementation to BOHB/HpBandSter.


# 1.3.1
* Added Python 3.7 support again.


# 1.3

## Features
* [PiBO](https://openreview.net/forum?id=MMAeCXIa89): Augment the acquisition function by multiplying by a pdf given by the user.
The prior then decays over time, allowing for the optimization to carry on as per default.
* The `RunHistory` can now act as a `Mapping` in that you can use the usual methods you
can use on dicts, i.e. `len(rh)`, `rh.items()`, `rh[key]`. Previously this was usually done by
accessing `rh.data` which is still possible.

## Minor Changes
* Updated the signature of the `ROAR` facade to match with it's parent class `SMAC4AC`.
Anyone relying on the output directory **without** specifying an explicit `run_id` to a `ROAR`
facade should now expect to see the output directory at `run_0` instead of `run_1`. See #827

## Code-Quality
* Updated and integrated flake8, mypy, black, and isort.

## Documentation
* SMAC uses [automl_sphinx_theme](https://github.com/automl/automl_sphinx_theme) now and therefore
the API is displayed nicer.


# 1.2

## Features
* Added multi-objective optimization via Mean-Aggregation or Par-EGO (#817, #818). Both approaches normalize
the costs objective-wise based on all data in the history.

## Major Changes
* Results are instantly saved by default now. That means, runhistory.json is saved every time
a trial is added.
* Determinstic behaviour (defined in scenario) is default now. Calling a function/TAE with the same
seed and configuration is expected to be the same.
* Limit resources behaviour is by default false now. This is particually important because pynisher
does not work on all machines (e.g. Colab, Mac, Windows, ...) properly.
* Renamed scenario object `save_results_instantly` to `save_instantly`.
* Added `multi_objectives` as scenario argument.
* Expanded `cost_for_crash` for multi-objective support.

## Examples
* Integrated spear_qcp example for commandline.
* Python examples are now executed so that the output in the documentation is shown.
* Added multi-objective example.

## Documentation
* Added runhistory page.

## Workflow Clean-up
* Adds PEP 561 compliance (exports types so other packages can be aware of them).
* Allow manual workflow_dispatch on actions that might require it (can manually trigger them from github UI).
* Prevent the double trigger of actions by making push and pull_request and more strict.
* A push to a pull request should no longer cause double the amount of tests to run (along with the other workflows that had on: [push, pull_request].
* Some general cleanup, giving names to some actions, adding some linebreaks to break up things, ...
* Command-line examples are tested again.
* pytest.yaml:
  * Now scheduled to auto run everyday instead of every week.
  * Clean up the body of the steps and move some things to env var.
  * Scaffold for matrix that includes windows and mac testing (currently excluded, see comments).
  * Includes tests for Python 3.10.
  * Changed the boolean flags in the matrix to just be a categorical, easier to read.

## Minor Changes
* Specified that dask should not cache functions/results (#803) .
* Handles invalid configuration vectors gracefully (#776).
* Specified scenario docs that also SMAC options can be used.
* Docs display init methods now.
* Parameters in the docs are shown first now.
* Successive Halving only warns you once if one worker is used only.
* Statistics are better readable now.
* Sobol sequence does not print warnings anymore.


# 1.1.1

## Minor Changes
* Added comparison between SMAC and similar tools.
* Updated installation guide.
* Added a warning that CLI is only available when installing from GitHub.


# 1.1

## Features
* Option to use an own stopping strategy using `IncorporateRunResultCallback`.


## Major Changes
* Documentation was updated thoroughly. A new theme with a new structure is provided and all pages
  have been updated. Also, the examples revised and up-to-date.
* Changed `scripts/smac` to `scripts/smac.py`.

## Minor Changes
* `README.md` updated.
* `CITATION.cff` added.
* Made `smac-validate.py` consistent with runhistory and tae. (#762)
* `minR`, `maxR` and `use_ta_time` can now be initialized by the scenario. (#775)
* `ConfigSpace.util.get_one_exchange_neighborhood`'s invalid configurations are ignored. (#773)

## Bug Fixes
* Fixed an incorrect adaptive capping behaviour. (#749)
* Avoid the potential `ValueError` raised by `LocalSearch._do_search`. (#773)


# 1.0.1

## Minor Changes
* Added license information to every file.
* Fixed a display bug inside usage recommendation. 


# 1.0.0

The main purpose of this release is to be synchronized with our upcoming paper.
Since many urgent features were already taken care of in 0.14.0, this release mainly focuses on better documentation and examples.

## Features
* Examples and quickstart guide can now be generated by [sphinx-gallry](https://sphinx-gallery.github.io/stable/index.html).
* Added make command `make doc` and `make doc-with-examples`.

## Major changes
* Examples are separated into categories.
* Renamed facade SMAC4BO to SMAC4BB (black-box).
* Add thompson sampling as a new acquisition function

## Minor Changes
* Included linkcheck and buildapi to the `make doc` command.
* `quickstart.rst` was converted to `quickstart_example.py` to be processed by sphinx-gallery.
* Examples renamed from `*.py` to `*_example.py`, unless file name was `*_func.py`, in which case it was unchanged.
* Flake8 fixes for spear_qcp as there were a lot of complaints running `pre-commit`.
* Fixes pydoc issues.
* Fixed links in the README.
* Fixed warnings given during the doc build.
* Fixed inconsistent output shape described in `smac.epm.gaussian_process.GaussianProcess.sample_functions`
* Examples are wrapped inside `if __name__ == "__main__"`, fixing problems on mac.


# 0.14.0

## Breaking Changes
* `BOHB4HPO` facade has been renamed to `SMAC4MF` facade (#738)
* Require `scipy` >= 1.7 (#729)
* Require `emcee` >= 3.0.0 (#723)

## Major Changes
* Drop support for Python 3.6 (#726)
* Added Colab to try SMAC in your browser! (#697)

## Minor Changes
* Added gradient boosting example, removed random forest example (#722)
* `lazy_import` dependency dropped (#741)
* Replaced `pyDOE` requirement with `scipy` for LHD design (#735)
* Uses scrambled Sobol Sequence (#733)
* Moved to Github actions (#715)
* Improved testing (#720, #723, #739, #743)
* Added option `save_results_instantly` in scenario object to save results instantly (#728)
* Changed level of intensification messages to debug (#724)

## Bug Fixes
* Github badges updated (#732)
* Fixed memory limit issue for `pynisher` (#717)
* More robust multiprocessing (#709, #712)
* Fixed serialization with runhistory entries (#706)
* Separated evaluation from get next challengers in intensification (#734)
* Doc fixes (#727, #714)


# 0.13.1

## Minor Changes
* Improve error message for first run crashed (#694).
* Experimental: add callback mechanism (#703).

## Bug fixes
* Fix a bug which could make successive halving fail if run in parallel (#695).
* Fix a bug which could cause hyperband to ignore the lowest budget (#701).


# 0.13.0

## Major Changes
* Separated evaluation from get next challengers in intensification (#663)
* Implemented parallel SMAC using dask (#675, #677, #681, #685, #686)
* Drop support for Python 3.5

## Minor Changes
* Update Readme
* Remove runhistory from TAE (#663)
* Store SMAC's internal config id in the configuration object (#679)
* Introduce Status Type STOP (#690)

## Bug Fixes
* Only validate restriction of Sobol Sequence when choosing Sobol Sequence (#664)
* Fix wrong initialization of list in local search (#680)
* Fix setting random seed with a too small range in Latin Hypercube design (#688)


# 0.12.3

## Minor Changes

* Use Scipy's Sobol sequence for the initial design instead of a 3rd-party package (#600)
* Store start and end time of function evaluation (#647)

## Bug Fixes

* Fixes an issue in the Bayesian optimization facade which triggered an exception when tuning categorical 
  hyperparameters (#666)
* Fixes an issue in the Gaussian process MCMC which resulted in reduced execution speed and reduced performance (#666)


# 0.12.2

## Bug Fixes

* Fixes the docstring of SMAC's default acquisition function optimizer (#653)
* Correctly attributes the configurations' origin if using the `FixedSet` acquisition function optimizer (#653)
* Fixes an infinite loop which could occur if using only a single configuration per iteration (#654)
* Fixes a bug in the kernel construction of the `BOFacade` (#655)


# 0.12.1

## Minor Changes

* Upgrade the minimal scikit-learn dependency to 0.22.X.
* Make GP predictions faster (#638)
* Allow passing `tae_runner_kwargs` to `ROAR`.
* Add a new StatusType `DONOTADVANCE` for runs that would not benefit from a higher budgets. Such runs are always used 
  to build a model for SH/HB (#632)
* Add facades/examples for HB/SH (#610)
* Compute acquisition function only if necessary (#627,#629)

## Bug Fixes
* Fixes a bug which caused SH/HB to consider TIMEOUTS on all budgets for model building (#632)
* Fixed a bug in adaptive capping for SH (#619,#622)


# 0.12.0

## Major Changes

* Support for Successive Halving and Hyperband as new instensification/racing strategies.
* Improve the SMAC architecture by moving from an architecture where new candidates are passed to the racing algorithm 
  to an architecture where the racing algorithm requests new candidates, which is necessary to implement the
  [BOHB](http://proceedings.mlr.press/v80/falkner18a.html) algorithm (#551).
* Source code is now PEP8 compliant. PEP8 compliance is checked by travis-ci (#565).
* Source code is now annotated with type annotation and checked with mypy.

## Minor Changes

* New argument to directly control the size of the initial design (#553).
* Acquisition function is fed additional arguments at update time (#557).
* Adds new acquisition function maximizer which goes through a list of pre-specified configurations (#558).
* Document that the dependency pyrfr does not work with SWIG 4.X (#599).
* Improved error message for objects which cannot be serialized to json (#453).
* Dropped the random forest with HPO surrogate which was added in 0.9.
* Dropped the EPILS facade which was added in 0.6.
* Simplified the interface for constructing a runhistory object.
* removed the default rng from the Gaussian process priors (#554).
* Adds the possibility to specify the acquisition function optimizer for the random search (ROAR) facade (#563).
* Bump minimal version of `ConfigSpace` requirement to 0.4.9 (#578).
* Examples are now rendered on the website using sphinx gallery (#567).

## Bug fixes

* Fixes a bug which caused SMAC to fail for Python function if `use_pynisher=False` and an exception was raised
  (#437).
* Fixes a bug in which samples from a Gaussian process were shaped differently based on the number of dimesions of
  the `y`-array used for fitting the GP (#556).
* Fixes a bug with respect saving data as json (#555).
* Better error message for a sobol initial design of size `>40` ( #564).
* Add a missing return statement to `GaussianProcess._train`.


# 0.11.1

## Changes

* Updated the default hyperparameters of the Gaussian process facade to follow recent research (#529)
* Enabled `flake8` code style checks for newly merged code (#525)

# 0.11.0

## Major changes

* Local search now starts from observed configurations with high acquisition function values, low cost and the from 
  unobserved configurations with high acquisition function values found by random search (#509)
* Reduces the number of mandatory requirements (#516)
* Make Gaussian processes more resilient to linalg error by more aggressively adding noise to the diagonal (#511)
* Inactive hyperparameters are now imputed with a value outside of the modeled range (-1) (#508)
* Replace the GP library George by scikit-learn (#505)
* Renames facades to better reflect their use cases (#492), and adds a table to help deciding which facade to use (#495)
* SMAC facades now accept class arguments instead of object arguments (#486)

## Minor changes

* Vectorize local search for improved speed (#500)
* Extend the Sobol and LHD initial design to work for non-continuous hyperparameters as well applying an idea similar
  to inverse transform sampling (#494)
  
## Bug fixes

* Fixes a regression in the validation scripts (#519)
* Fixes a unit test regression with numpy 1.17 (#523)
* Fixes an error message (#510)
* Fixes an error making random search behave identical for all seeds

# 0.10.0

## Major changes

* ADD further acquisition functions: PI and LCB
* SMAC can now be installed without installing all its dependencies
* Simplify setup.py by moving most thing to setup.cfg

## Bug fixes

* RM typing as requirement
* FIX import of authors in setup.py
* MAINT use json-file as standard pcs format for internal logging 

# 0.9

## Major changes
* ADD multiple optional initial designs: LHC, Factorial Design, Sobol
* ADD fmin interface know uses BORF facade (should perform much better on continuous, low-dimensional functions)
* ADD Hydra (see "Hydra: Automatically Configuring Algorithms for Portfolio-Based Selection" by Xu et al)
* MAINT Not every second configuration is randomly drawn, but SMAC samples configurations randomly with a given probability (default: 0.5)
* MAINT parsing of options

## Interface changes
* ADD two new interfaces to optimize low dimensional continuous functions (w/o instances, docs missing)
  * BORF facade: Initial design + Tuned RF
  * BOGP interface: Initial design + GP 
* ADD options to control acquisition function optimization
* ADD option to transform function values (log, inverse w/ and w/o scaling)
* ADD option to set initial design

## Minor changes
* ADD output of estimated cost of final incumbent
* ADD explanation of "deterministic" option in documentation
* ADD save configspace as json
* ADD random forest with automated HPO (not activated by default)
* ADD optional linear cooldown for interleaving random configurations (not active by default)
* MAINT Maximal cutoff time of pynisher set to UINT16
* MAINT make SMAC deterministic if function is deterministic, the budget is limited and the run objective is quality
* MAINT SLS on acquisition function (plateau walks)
* MAINT README
* FIX abort-on-first-run-crash
* FIX pSMAC input directory parsing
* FIX fmin interface with more than 10 parameters
* FIX no output directory if set to '' (empty string)
* FIX use `np.log` instead of `np.log10`
* FIX No longer use law of total variance for uncertainty prediction for RFs as EPM, but only variance over trees (no variance in trees)
* FIX Marginalize over instances inside of each tree of the forest leads to better uncertainty estimates (motivated by the original SMAC implementation)


# 0.8

## Major changes

* Upgrade to ConfigSpace (0.4.X), which is not backwards compatible. On the plus
  side, the ConfigSpace is about 3-10 times faster, depending on the task.
* FIX #240: improved output directory structure. If the user does not specify
  an output directory a SMAC experiment will have the following structure:
  `smac_/run_<run_id>/*.json`. The user can specify a output directory, e.g.
  `./myExperiment` or `./myExperiment/` which results in
  `./myExperiment/run_<run_id>/*.json`.
* Due to changes in AnaConda's compiler setup we drop the unit tests for
  python3.4.

## Interface changes

* Generalize the interface of the acquisition functions to work with
  ConfigSpaces's configuration objects instead of numpy arrays.
* The acquisition function optimizer can now be passed to the SMBO object.
* A custom SMBO class can now be passed to the SMAC builder object.
* `run_id` is no longer an argument to the Scenario object, making the interface
  a bit cleaner.

## Minor changes

* #333 fixes an incompability with `uncorrelated_mo_rf_with_instances`.
* #323 fixes #324 and #319, which both improve the functioning of the built-in
  validation tools.
* #350 fixes random search, which could accidentaly use configurations found my
  a local acquisition function optimizer.
* #336 makes validation more flexible.


# 0.7.2

* Introduce version upper bound on ConfigSpace dependency (<0.4).

# 0.7.1

* FIX #193, restoring the scenario now possible.
* ADD #271 validation.
* FIX #311 abort on first crash.
* FIX #318, ExecuteTARunOld now always returns a StatusType.

# 0.6

## Major changes

* MAINT documentation (nearly every part was improved and extended, 
  including installation, examples, API).
* ADD EPILS as mode (modified version of ParamILS).
* MAINT minimal required versions of configspace, pyrfr, sklearn increased
  (several issues fixed in new configspace version).
* MAINT for quality scenarios, the user can specify the objective 
  value for crashed runs 
  (returned NaN and Inf are replaced by value for crashed runs).

## Minor changes

* FIX issue #220, do not store external data in runhistory.
* MAINT TAEFunc without pynisher possible.
* MAINT intensification: minimal number of required challengers parameterized.
* FIX saving duplicated (capped) runs.
* FIX handling of ordinal parameters.
* MAINT runobj is now mandatory.
* FIX arguments passed to pyrfr.

# 0.5

## Major changes

* MAINT #192: SMAC uses version 0.4 of the random forest library pyrfr. As a
  side-effect, the library [swig](http://www.swig.org/) is necessary to build
  the random forest.
* MAINT: random samples which are interleaved in the list of challengers are now
  obtained from a generator. This reduces the overhead of sampling random
  configurations.
* FIX #117: only round the cutoff when running a python function as the target
  algorithm.
* MAINT #231: Rename the submodule `smac.smbo` to `smac.optimizer`.
* MAINT #213: Use log(EI) as default acquisition function when optimizing
  running time of an algorithm.
* MAINT #223: updated example of optimizing a random forest with SMAC.
* MAINT #221: refactored the EPM module. The PCA on instance features is now
  part of fitting the EPM instead of reading a scenario. Because of this
  restructuring, the PCA can now take instance features which are external
  data into account.

## Minor changes

* SMAC now outputs scenario options if the log level is `DEBUG` (2f0ceee).
* SMAC logs the command line call if invoked from the command line (3accfc2).
* SMAC explicitly checks that it runs in `python>=3.4`.
* MAINT #226: improve efficientcy when loading the runhistory from a json file.
* FIX #217: adds milliseconds to the output directory names to avoid race.
  conditions when starting multiple runs on a cluster.
* MAINT #209: adds the seed or a pseudo-seed to the output directory name for
  better identifiability of the output directories.
* FIX #216: replace broken call to in EIPS acqusition function.
* MAINT: use codecov.io instead of coveralls.io.
* MAINT: increase minimal required version of the ConfigSpace package to 0.3.2.

# 0.4

* ADD #204: SMAC now always saves runhistory files as `runhistory.json`.
* MAINT #205: the SMAC repository now uses codecov.io instead of coveralls.io.
* ADD #83: support of ACLIB 2.0 parameter configuration space file.
* FIX #206: instances are now explicitly cast to `str`. In case no instance is
  given, a single `None` is used, which is not cast to `str`.
* ADD #200: new convenience function to retrieve an `X`, `y` representation
  of the data to feed it to a new fANOVA implementation.
* MAINT #198: improved pSMAC interface.
* FIX #201: improved handling of boolean arguments to SMAC.
* FIX #194: fixes adaptive capping with re-occurring configurations.
* ADD #190: new argument `intensification_percentage`.
* ADD #187: better dependency injection into main SMAC class to avoid
  ill-configured SMAC objects.
* ADD #161: log scenario object as a file.
* ADD #186: show the difference between old and new incumbent in case of an
  incumbent change.
* MAINT #159: consistent naming of loggers.
* ADD #128: new helper method to get the target algorithm evaluator.
* FIX #165: default value for par = 1.
* MAINT #153: entries in the trajectory logger are now named tuples.
* FIX #155: better handling of SMAC shutdown and crashes if the first
  configuration crashes.

# 0.3

* Major speed improvements when sampling new configurations:
    * Improved conditional hyperparameter imputation (PR #176).
    * Faster generation of the one exchange neighborhood (PR #174).
* FIX #171 potential bug with pSMAC.
* FIX #175 backwards compability for reading runhistory files.

# 0.2.4

* CI only check code quality for python3.
* Perform local search on configurations from previous runs as proposed in the
  original paper from 2011 instead of random configurations as implemented
  before.
* CI run travis-ci unit tests with python3.6.
* FIX #167, remove an endless loop which occured when using pSMAC.

# 0.2.3

* MAINT refactor Intensifcation and adding unit tests.
* CHANGE StatusType to Enum.
* RM parameter importance package.
* FIX ROAR facade bug for cli.
* ADD easy access of runhistory within Python.
* FIX imputation of censored data.
* FIX conversion of runhistory to EPM training data (in particular running
  time data).
* FIX initial run only added once in runhistory.
* MV version number to a separate file.
* MAINT more efficient computations in run_history (assumes average as
  aggregation function across instances).

# 0.2.2

* FIX 124: SMAC could crash if the number of instances was less than seven.
* FIX 126: Memory limit was not correctly passed to the target algorithm
  evaluator.
* Local search is now started from the configurations with highest EI, drawn by
  random sampling.
* Reduce the number of trees to 10 to allow faster predictions (as in SMAC2).
* Do an adaptive number of stochastic local search iterations instead of a fixd
  number (a5914a1d97eed2267ae82f22bd53246c92fe1e2c).
* FIX a bug which didn't make SMAC run at least two configurations per call to
  intensify.
* ADD more efficient data structure to update the cost of a configuration.
* FIX do only count a challenger as a run if it actually was run
  (and not only considered)(a993c29abdec98c114fc7d456ded1425a6902ce3).

# 0.2.1

* CI: travis-ci continuous integration on OSX.
* ADD: initial design for mulitple configurations, initial design for a 
  random configuration.
* MAINT: use sklearn PCA if more than 7 instance features are available (as 
  in SMAC 1 and 2).
* MAINT: use same minimum step size for the stochastic local search as in
  SMAC2.
* MAINT: use same number of imputation iterations as in SMAC2.
* FIX 98: automatically seed the configuration space object based on the SMAC
  seed.

# 0.2

* ADD 55: Separate modules for the initial design and a more flexible 
  constructor for the SMAC class.
* ADD 41: Add ROAR (random online adaptive racing) class.
* ADD 82: Add fmin_smac, a scipy.optimize.fmin_l_bfgs_b-like interface to the
  SMAC algorithm.
* NEW documentation at https://automl.github.io/SMAC3/stable and 
  https://automl.github.io/SMAC3/dev.
* FIX 62: intensification previously used a random seed from np.random 
  instead of from SMAC's own random number generator.
* FIX 42: class RunHistory can now be pickled.
* FIX 48: stats and runhistory objects are now injected into the target 
  algorithm execution classes.
* FIX 72: it is now mandatory to either specify a configuration space or to 
  pass the path to a PCS file.
* FIX 49: allow passing a callable directly to SMAC. SMAC will wrap the 
  callable with the appropriate target algorithm runner.

# 0.1.3

* FIX 63 using memory limit for function target algorithms (broken since 0.1.1).

# 0.1.2

* FIX 58 output of the final statistics.
* FIX 56 using the command line target algorithms (broken since 0.1.1).
* FIX 50 as variance prediction, we use the average predicted variance across
  the instances.

# 0.1.1

* NEW leading ones examples.
* NEW raise exception if unknown parameters are given in the scenario file.
* FIX 17/26/35/37/38/39/40/46.
* CHANGE requirement of ConfigSpace package to 0.2.1.
* CHANGE cutoff default is now None instead of 99999999999.


# 0.1.0

* Moved to github instead of bitbucket.
* ADD further unit tests.
* CHANGE Stats object instead of static class.
* CHANGE requirement of ConfigSpace package to 0.2.0.
* FIX intensify runs at least two challengers.
* FIX intensify skips incumbent as challenger.
* FIX Function TAE runner passes random seed to target function.
* FIX parsing of emtpy lines in scenario file.

# 0.0.1

* initial release.<|MERGE_RESOLUTION|>--- conflicted
+++ resolved
@@ -29,12 +29,8 @@
 ## Bugfixes
 - Fix bug in the incumbent selection in the case that multi-fidelity is combined with multi-objective (#1019).
 - Fix callback order (#1040).
-<<<<<<< HEAD
 - Handle configspace as dictionary in mlp and parego example.
 - Adapt sgd loss to newest scikit-learn version.
-=======
-
->>>>>>> d2a8b380
 
 # 2.0.1
 
