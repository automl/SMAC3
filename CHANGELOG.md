# 2.0.1
- Add Upper Confidence Bound as an acquisition function
- Add Stopping Criterion Callback

## Improvements
- Generalization of confidence-bound-based acquisition functions.
- Add some missing public properties.

## Improvements
- Callbacks registration is now a public method of the optimizer and allows callbacks to be inserted at a specific position.

## Bugfixes
<<<<<<< HEAD
- Correct return value check for callbacks.
=======
- Adjust amount of configurations in different stages of hyperband brackets to conform to the original paper.
>>>>>>> 3810c1cc
- Fix validation in smbo to use the seed in the scenario.
- Change order of callbacks, intensifier callback for incumbent selection is now the first callback. 

# 2.0.0

## Improvements
- Clarify origin of configurations (#908).
- Random forest with instances predicts the marginalized costs by using a C++ implementation in `pyrfr`, which is much faster (#903).
- Add version to makefile to install correct test release version
- Add option to disable logging by setting `logging_level=False`. (#947)

## Bugfixes
- Continue run when setting incumbent selection to highest budget when using Successive Halving (#907).
- If integer features are used, they are automatically converted to strings.
- The ISB-pair differences over the incumbent's configurations are computed correctly now (#956).

## Workflows
- Added workflow to update pre-commit versions (#874).

## Misc
- Added benchmarking procedure to compare to previous releases.


# 2.0.0b1

- Completely reimplemented the intensifiers (including Successive Halving and Hyperband): All intensifiers support multi-fidelity, multi-objective and multi-threading by nature now.
- Expected behaviour for ask-and-tell interface ensured (also for Successive Halving).
- Continuing a run is now fully supported.
- Added more examples.
- Updated documentation based on new implementation.
- Added benchmark to compare different versions.

## Bugfixes
- Correct handling of integer hyperparameters in the initial design (#531)


# 2.0.0a2

## Bugfixes
- Fixed random weight (re-)generalization of multi-objective algorithms: Before the weights were generated for each call to ``build_matrix``, now we only re-generate them for every iteration.
- Optimization may get stuck because of deep copying an iterator for callback: We removed the configuration call from ``on_next_configurations_end``.

## Minor
- Removed example badget in README.
- Added SMAC logo to README.


# 2.0.0a1

## Big Changes
* We redesigned the scenario class completely. The scenario is implemented as a dataclass now and holds only environment variables (like limitations or save directory). Everything else was moved to the components directly.
* We removed runtime optimization completely (no adaptive capping or imputing anymore).
* We removed the command-line interface and restructured everything alongside. Since SMAC was building upon the command-line interface (especially in combination with the scenario), it was complicated to understand the behavior or find specific implementations. With the removal, we re-wrote everything in python and re-implemented the feature of using scripts as target functions.
* Introducing trials: Each config/seed/budget/instance calculation is a trial.
* The configuration chooser is integrated into the SMBO object now. Therefore, SMBO finally implements an ask-tell interface now.
* Facades are redesigned so that they accept instantiated components directly. If a component is not passed, a default component is used, which is specified for each facade individually in the form of static methods. You can use those static methods directly to adapt a component to your choice.
* A lot of API changes and renamings (e.g., RandomConfigurationChooser -> RandomDesign, Runhistory2EPM -> RunHistoryEncoder).
* Ambiguous variables are renamed and unified across files.
* Dependencies of modules are reduced drastically.
* We incorporated Pynisher 1.0, which ensures limitations cross-platform.
* We incorporated ConfigSpace 0.6, which simplified our examples.
* Examples and documentation are completely reworked. Examples use the new ConfigSpace, and the documentation is adapted to version 2.0.
* Transparent target function signatures: SMAC checks now explicitly if an argument is available (the required arguments are now specified in the intensifier). If there are more arguments that are not passed by SMAC, a warning is raised.
* Components implement a ``meta`` property now, all of which describe the initial state of SMAC. The facade collects all metadata and saves the initial state of the scenario.
* Improved multi-objective in general: RunHistory (in addition to RunHistoryEncoder) both incorporates the multi-objective algorithm. In other words, if the multi-objective algorithm changes the output, it directly affects the optimization process.
* Configspace is saved in json only
* StatusType is saved as integer and not as dict anymore
* We changed the behavior of continuing a run:
    * SMAC automatically checks if a scenario was saved earlier. If there exists a scenario and the initial state is the same, SMAC automatically loads the previous data. However, continuing from that run is not possible yet.
    * If there was a scenario earlier, but the initial state is different, then the user is asked to overwrite the run or to still continue the run although the state is different (Note that this only can happen if the name specified in the scenario is the same). Alternatively, an `old` to the old run is added (e.g., the name was test, it becomes test-old).
    * The initial state of the SMAC run also specifies the name (if no name in the scenario is specified). If the user changes something in the code base or in the scenario, the name and, therefore, the save location automatically changes.

## New Features
* Added a new termination feature: Use `terminate_cost_threshold` in the scenario to stop the optimization after a configuration was evaluated with a cost lower than the threshold.
* Callbacks are completely redesigned. Added callbacks to the facade are called in different positions in the Bayesian optimization loop.
* The multi-objective algorithm `MeanAggregationStrategy` supports objective weights now.
* RunHistory got more methods like ``get_incumbent`` or ``get_pareto_front``.

## Fixes
* You ever noticed that the third configuration has no origin? It's fixed now.
* We fixed ParEGO (it updates every time training is performed now).

## Optimization Changes
* Changed initial design behavior
    * You can add additional configurations now.
    * ``max_ratio`` will limit both ``n_configs`` and ``n_configs_per_hyperparameter`` but not additional configurations
    * Reduced default ``max_ratio`` to 0.1.

## Code Related
* Converted all unittests to pytests.
* Instances, seeds, and budgets can be set to none now. However, mixing none and non-none will throw an exception.


# 1.4.0

## Features
* [BOinG](https://arxiv.org/abs/2111.05834): A two-stage bayesian optimization approach to allow the 
optimizer to focus on the most promising regions.
* [TurBO](https://arxiv.org/abs/1910.01739): Reimplementaion of TurBO-1 algorithm.
* Updated pSMAC: Can pass arbitrary SMAC facades now. Added example and fixed tests.

## Improvements
* Enabled caching for multi-objectives (#872). Costs are now normalized in `get_cost` 
or optionally in `average_cost`/`sum_cost`/`min_cost` to receive a single float value. Therefore,
the cached cost values do not need to be updated everytime a new entry to the runhistory was added.

## Interface changes
* We changed the location of gaussian processes and random forests. They are in the folders
epm/gaussian_process and epm/random_forest now.
* Also, we restructured the optimizer folder and therefore the location of the acquisition functions
and configuration chooser.
* Multi-objective functions are located in the folder `multi_objective`.
* pSMAC facade was moved to the facade directory.


# 1.3.4
* Added reference to JMLR paper.
* Typos in documentations.
* Code more readable since all typings are imported at the beginning of the file.
* Updated stale bot options.


# 1.3.3
* Hotfix: Since multi-objective implementation depends on normalized costs, it now is ensured that the
cached costs are updated everytime a new entry is added.
* Removed mac-specific files.
* Added entry point for cli.
* Added `ConfigSpace` to third known parties s.t. sorting should be the same across different
operating systems.
* Fixed bugs in makefile in which tools were specified incorrectly.
* Executed isort/black on examples and tests.
* Updated README.
* Fixed a problem, which incremented time twice before taking log (#833).
* New wrapper for multi-objective models (base_uncorrelated_mo_model). Makes it easier for
developing new multi-objective models.
* Raise error if acquisition function is incompatible with the epm models.
* Restricting pynisher.


# 1.3.2
* Added stale bot support.
* If package version 0.0.0 via `get_distribution` is found, the version of the module is used
instead.
* Removed `tox.ini`.
* Moved `requirements.txt` to `setup.py`.
* Added multi-objective support for ROAR.
* Added notes in documentation that `SMAC4MF` is the closest implementation to BOHB/HpBandSter.


# 1.3.1
* Added Python 3.7 support again.


# 1.3

## Features
* [PiBO](https://openreview.net/forum?id=MMAeCXIa89): Augment the acquisition function by multiplying by a pdf given by the user.
The prior then decays over time, allowing for the optimization to carry on as per default.
* The `RunHistory` can now act as a `Mapping` in that you can use the usual methods you
can use on dicts, i.e. `len(rh)`, `rh.items()`, `rh[key]`. Previously this was usually done by
accessing `rh.data` which is still possible.

## Minor Changes
* Updated the signature of the `ROAR` facade to match with it's parent class `SMAC4AC`.
Anyone relying on the output directory **without** specifying an explicit `run_id` to a `ROAR`
facade should now expect to see the output directory at `run_0` instead of `run_1`. See #827

## Code-Quality
* Updated and integrated flake8, mypy, black, and isort.

## Documentation
* SMAC uses [automl_sphinx_theme](https://github.com/automl/automl_sphinx_theme) now and therefore
the API is displayed nicer.


# 1.2

## Features
* Added multi-objective optimization via Mean-Aggregation or Par-EGO (#817, #818). Both approaches normalize
the costs objective-wise based on all data in the history.

## Major Changes
* Results are instantly saved by default now. That means, runhistory.json is saved every time
a trial is added.
* Determinstic behaviour (defined in scenario) is default now. Calling a function/TAE with the same
seed and configuration is expected to be the same.
* Limit resources behaviour is by default false now. This is particually important because pynisher
does not work on all machines (e.g. Colab, Mac, Windows, ...) properly.
* Renamed scenario object `save_results_instantly` to `save_instantly`.
* Added `multi_objectives` as scenario argument.
* Expanded `cost_for_crash` for multi-objective support.

## Examples
* Integrated spear_qcp example for commandline.
* Python examples are now executed so that the output in the documentation is shown.
* Added multi-objective example.

## Documentation
* Added runhistory page.

## Workflow Clean-up
* Adds PEP 561 compliance (exports types so other packages can be aware of them).
* Allow manual workflow_dispatch on actions that might require it (can manually trigger them from github UI).
* Prevent the double trigger of actions by making push and pull_request and more strict.
* A push to a pull request should no longer cause double the amount of tests to run (along with the other workflows that had on: [push, pull_request].
* Some general cleanup, giving names to some actions, adding some linebreaks to break up things, ...
* Command-line examples are tested again.
* pytest.yaml:
  * Now scheduled to auto run everyday instead of every week.
  * Clean up the body of the steps and move some things to env var.
  * Scaffold for matrix that includes windows and mac testing (currently excluded, see comments).
  * Includes tests for Python 3.10.
  * Changed the boolean flags in the matrix to just be a categorical, easier to read.

## Minor Changes
* Specified that dask should not cache functions/results (#803) .
* Handles invalid configuration vectors gracefully (#776).
* Specified scenario docs that also SMAC options can be used.
* Docs display init methods now.
* Parameters in the docs are shown first now.
* Successive Halving only warns you once if one worker is used only.
* Statistics are better readable now.
* Sobol sequence does not print warnings anymore.


# 1.1.1

## Minor Changes
* Added comparison between SMAC and similar tools.
* Updated installation guide.
* Added a warning that CLI is only available when installing from GitHub.


# 1.1

## Features
* Option to use an own stopping strategy using `IncorporateRunResultCallback`.


## Major Changes
* Documentation was updated thoroughly. A new theme with a new structure is provided and all pages
  have been updated. Also, the examples revised and up-to-date.
* Changed `scripts/smac` to `scripts/smac.py`.

## Minor Changes
* `README.md` updated.
* `CITATION.cff` added.
* Made `smac-validate.py` consistent with runhistory and tae. (#762)
* `minR`, `maxR` and `use_ta_time` can now be initialized by the scenario. (#775)
* `ConfigSpace.util.get_one_exchange_neighborhood`'s invalid configurations are ignored. (#773)

## Bug Fixes
* Fixed an incorrect adaptive capping behaviour. (#749)
* Avoid the potential `ValueError` raised by `LocalSearch._do_search`. (#773)


# 1.0.1

## Minor Changes
* Added license information to every file.
* Fixed a display bug inside usage recommendation. 


# 1.0.0

The main purpose of this release is to be synchronized with our upcoming paper.
Since many urgent features were already taken care of in 0.14.0, this release mainly focuses on better documentation and examples.

## Features
* Examples and quickstart guide can now be generated by [sphinx-gallry](https://sphinx-gallery.github.io/stable/index.html).
* Added make command `make doc` and `make doc-with-examples`.

## Major changes
* Examples are separated into categories.
* Renamed facade SMAC4BO to SMAC4BB (black-box).
* Add thompson sampling as a new acquisition function

## Minor Changes
* Included linkcheck and buildapi to the `make doc` command.
* `quickstart.rst` was converted to `quickstart_example.py` to be processed by sphinx-gallery.
* Examples renamed from `*.py` to `*_example.py`, unless file name was `*_func.py`, in which case it was unchanged.
* Flake8 fixes for spear_qcp as there were a lot of complaints running `pre-commit`.
* Fixes pydoc issues.
* Fixed links in the README.
* Fixed warnings given during the doc build.
* Fixed inconsistent output shape described in `smac.epm.gaussian_process.GaussianProcess.sample_functions`
* Examples are wrapped inside `if __name__ == "__main__"`, fixing problems on mac.


# 0.14.0

## Breaking Changes
* `BOHB4HPO` facade has been renamed to `SMAC4MF` facade (#738)
* Require `scipy` >= 1.7 (#729)
* Require `emcee` >= 3.0.0 (#723)

## Major Changes
* Drop support for Python 3.6 (#726)
* Added Colab to try SMAC in your browser! (#697)

## Minor Changes
* Added gradient boosting example, removed random forest example (#722)
* `lazy_import` dependency dropped (#741)
* Replaced `pyDOE` requirement with `scipy` for LHD design (#735)
* Uses scrambled Sobol Sequence (#733)
* Moved to Github actions (#715)
* Improved testing (#720, #723, #739, #743)
* Added option `save_results_instantly` in scenario object to save results instantly (#728)
* Changed level of intensification messages to debug (#724)

## Bug Fixes
* Github badges updated (#732)
* Fixed memory limit issue for `pynisher` (#717)
* More robust multiprocessing (#709, #712)
* Fixed serialization with runhistory entries (#706)
* Separated evaluation from get next challengers in intensification (#734)
* Doc fixes (#727, #714)


# 0.13.1

## Minor Changes
* Improve error message for first run crashed (#694).
* Experimental: add callback mechanism (#703).

## Bug fixes
* Fix a bug which could make successive halving fail if run in parallel (#695).
* Fix a bug which could cause hyperband to ignore the lowest budget (#701).


# 0.13.0

## Major Changes
* Separated evaluation from get next challengers in intensification (#663)
* Implemented parallel SMAC using dask (#675, #677, #681, #685, #686)
* Drop support for Python 3.5

## Minor Changes
* Update Readme
* Remove runhistory from TAE (#663)
* Store SMAC's internal config id in the configuration object (#679)
* Introduce Status Type STOP (#690)

## Bug Fixes
* Only validate restriction of Sobol Sequence when choosing Sobol Sequence (#664)
* Fix wrong initialization of list in local search (#680)
* Fix setting random seed with a too small range in Latin Hypercube design (#688)


# 0.12.3

## Minor Changes

* Use Scipy's Sobol sequence for the initial design instead of a 3rd-party package (#600)
* Store start and end time of function evaluation (#647)

## Bug Fixes

* Fixes an issue in the Bayesian optimization facade which triggered an exception when tuning categorical 
  hyperparameters (#666)
* Fixes an issue in the Gaussian process MCMC which resulted in reduced execution speed and reduced performance (#666)


# 0.12.2

## Bug Fixes

* Fixes the docstring of SMAC's default acquisition function optimizer (#653)
* Correctly attributes the configurations' origin if using the `FixedSet` acquisition function optimizer (#653)
* Fixes an infinite loop which could occur if using only a single configuration per iteration (#654)
* Fixes a bug in the kernel construction of the `BOFacade` (#655)


# 0.12.1

## Minor Changes

* Upgrade the minimal scikit-learn dependency to 0.22.X.
* Make GP predictions faster (#638)
* Allow passing `tae_runner_kwargs` to `ROAR`.
* Add a new StatusType `DONOTADVANCE` for runs that would not benefit from a higher budgets. Such runs are always used 
  to build a model for SH/HB (#632)
* Add facades/examples for HB/SH (#610)
* Compute acquisition function only if necessary (#627,#629)

## Bug Fixes
* Fixes a bug which caused SH/HB to consider TIMEOUTS on all budgets for model building (#632)
* Fixed a bug in adaptive capping for SH (#619,#622)


# 0.12.0

## Major Changes

* Support for Successive Halving and Hyperband as new instensification/racing strategies.
* Improve the SMAC architecture by moving from an architecture where new candidates are passed to the racing algorithm 
  to an architecture where the racing algorithm requests new candidates, which is necessary to implement the
  [BOHB](http://proceedings.mlr.press/v80/falkner18a.html) algorithm (#551).
* Source code is now PEP8 compliant. PEP8 compliance is checked by travis-ci (#565).
* Source code is now annotated with type annotation and checked with mypy.

## Minor Changes

* New argument to directly control the size of the initial design (#553).
* Acquisition function is fed additional arguments at update time (#557).
* Adds new acquisition function maximizer which goes through a list of pre-specified configurations (#558).
* Document that the dependency pyrfr does not work with SWIG 4.X (#599).
* Improved error message for objects which cannot be serialized to json (#453).
* Dropped the random forest with HPO surrogate which was added in 0.9.
* Dropped the EPILS facade which was added in 0.6.
* Simplified the interface for constructing a runhistory object.
* removed the default rng from the Gaussian process priors (#554).
* Adds the possibility to specify the acquisition function optimizer for the random search (ROAR) facade (#563).
* Bump minimal version of `ConfigSpace` requirement to 0.4.9 (#578).
* Examples are now rendered on the website using sphinx gallery (#567).

## Bug fixes

* Fixes a bug which caused SMAC to fail for Python function if `use_pynisher=False` and an exception was raised
  (#437).
* Fixes a bug in which samples from a Gaussian process were shaped differently based on the number of dimesions of
  the `y`-array used for fitting the GP (#556).
* Fixes a bug with respect saving data as json (#555).
* Better error message for a sobol initial design of size `>40` ( #564).
* Add a missing return statement to `GaussianProcess._train`.


# 0.11.1

## Changes

* Updated the default hyperparameters of the Gaussian process facade to follow recent research (#529)
* Enabled `flake8` code style checks for newly merged code (#525)

# 0.11.0

## Major changes

* Local search now starts from observed configurations with high acquisition function values, low cost and the from 
  unobserved configurations with high acquisition function values found by random search (#509)
* Reduces the number of mandatory requirements (#516)
* Make Gaussian processes more resilient to linalg error by more aggressively adding noise to the diagonal (#511)
* Inactive hyperparameters are now imputed with a value outside of the modeled range (-1) (#508)
* Replace the GP library George by scikit-learn (#505)
* Renames facades to better reflect their use cases (#492), and adds a table to help deciding which facade to use (#495)
* SMAC facades now accept class arguments instead of object arguments (#486)

## Minor changes

* Vectorize local search for improved speed (#500)
* Extend the Sobol and LHD initial design to work for non-continuous hyperparameters as well applying an idea similar
  to inverse transform sampling (#494)
  
## Bug fixes

* Fixes a regression in the validation scripts (#519)
* Fixes a unit test regression with numpy 1.17 (#523)
* Fixes an error message (#510)
* Fixes an error making random search behave identical for all seeds

# 0.10.0

## Major changes

* ADD further acquisition functions: PI and LCB
* SMAC can now be installed without installing all its dependencies
* Simplify setup.py by moving most thing to setup.cfg

## Bug fixes

* RM typing as requirement
* FIX import of authors in setup.py
* MAINT use json-file as standard pcs format for internal logging 

# 0.9

## Major changes
* ADD multiple optional initial designs: LHC, Factorial Design, Sobol
* ADD fmin interface know uses BORF facade (should perform much better on continuous, low-dimensional functions)
* ADD Hydra (see "Hydra: Automatically Configuring Algorithms for Portfolio-Based Selection" by Xu et al)
* MAINT Not every second configuration is randomly drawn, but SMAC samples configurations randomly with a given probability (default: 0.5)
* MAINT parsing of options

## Interface changes
* ADD two new interfaces to optimize low dimensional continuous functions (w/o instances, docs missing)
  * BORF facade: Initial design + Tuned RF
  * BOGP interface: Initial design + GP 
* ADD options to control acquisition function optimization
* ADD option to transform function values (log, inverse w/ and w/o scaling)
* ADD option to set initial design

## Minor changes
* ADD output of estimated cost of final incumbent
* ADD explanation of "deterministic" option in documentation
* ADD save configspace as json
* ADD random forest with automated HPO (not activated by default)
* ADD optional linear cooldown for interleaving random configurations (not active by default)
* MAINT Maximal cutoff time of pynisher set to UINT16
* MAINT make SMAC deterministic if function is deterministic, the budget is limited and the run objective is quality
* MAINT SLS on acquisition function (plateau walks)
* MAINT README
* FIX abort-on-first-run-crash
* FIX pSMAC input directory parsing
* FIX fmin interface with more than 10 parameters
* FIX no output directory if set to '' (empty string)
* FIX use `np.log` instead of `np.log10`
* FIX No longer use law of total variance for uncertainty prediction for RFs as EPM, but only variance over trees (no variance in trees)
* FIX Marginalize over instances inside of each tree of the forest leads to better uncertainty estimates (motivated by the original SMAC implementation)


# 0.8

## Major changes

* Upgrade to ConfigSpace (0.4.X), which is not backwards compatible. On the plus
  side, the ConfigSpace is about 3-10 times faster, depending on the task.
* FIX #240: improved output directory structure. If the user does not specify
  an output directory a SMAC experiment will have the following structure:
  `smac_/run_<run_id>/*.json`. The user can specify a output directory, e.g.
  `./myExperiment` or `./myExperiment/` which results in
  `./myExperiment/run_<run_id>/*.json`.
* Due to changes in AnaConda's compiler setup we drop the unit tests for
  python3.4.

## Interface changes

* Generalize the interface of the acquisition functions to work with
  ConfigSpaces's configuration objects instead of numpy arrays.
* The acquisition function optimizer can now be passed to the SMBO object.
* A custom SMBO class can now be passed to the SMAC builder object.
* `run_id` is no longer an argument to the Scenario object, making the interface
  a bit cleaner.

## Minor changes

* #333 fixes an incompability with `uncorrelated_mo_rf_with_instances`.
* #323 fixes #324 and #319, which both improve the functioning of the built-in
  validation tools.
* #350 fixes random search, which could accidentaly use configurations found my
  a local acquisition function optimizer.
* #336 makes validation more flexible.


# 0.7.2

* Introduce version upper bound on ConfigSpace dependency (<0.4).

# 0.7.1

* FIX #193, restoring the scenario now possible.
* ADD #271 validation.
* FIX #311 abort on first crash.
* FIX #318, ExecuteTARunOld now always returns a StatusType.

# 0.6

## Major changes

* MAINT documentation (nearly every part was improved and extended, 
  including installation, examples, API).
* ADD EPILS as mode (modified version of ParamILS).
* MAINT minimal required versions of configspace, pyrfr, sklearn increased
  (several issues fixed in new configspace version).
* MAINT for quality scenarios, the user can specify the objective 
  value for crashed runs 
  (returned NaN and Inf are replaced by value for crashed runs).

## Minor changes

* FIX issue #220, do not store external data in runhistory.
* MAINT TAEFunc without pynisher possible.
* MAINT intensification: minimal number of required challengers parameterized.
* FIX saving duplicated (capped) runs.
* FIX handling of ordinal parameters.
* MAINT runobj is now mandatory.
* FIX arguments passed to pyrfr.

# 0.5

## Major changes

* MAINT #192: SMAC uses version 0.4 of the random forest library pyrfr. As a
  side-effect, the library [swig](http://www.swig.org/) is necessary to build
  the random forest.
* MAINT: random samples which are interleaved in the list of challengers are now
  obtained from a generator. This reduces the overhead of sampling random
  configurations.
* FIX #117: only round the cutoff when running a python function as the target
  algorithm.
* MAINT #231: Rename the submodule `smac.smbo` to `smac.optimizer`.
* MAINT #213: Use log(EI) as default acquisition function when optimizing
  running time of an algorithm.
* MAINT #223: updated example of optimizing a random forest with SMAC.
* MAINT #221: refactored the EPM module. The PCA on instance features is now
  part of fitting the EPM instead of reading a scenario. Because of this
  restructuring, the PCA can now take instance features which are external
  data into account.

## Minor changes

* SMAC now outputs scenario options if the log level is `DEBUG` (2f0ceee).
* SMAC logs the command line call if invoked from the command line (3accfc2).
* SMAC explicitly checks that it runs in `python>=3.4`.
* MAINT #226: improve efficientcy when loading the runhistory from a json file.
* FIX #217: adds milliseconds to the output directory names to avoid race.
  conditions when starting multiple runs on a cluster.
* MAINT #209: adds the seed or a pseudo-seed to the output directory name for
  better identifiability of the output directories.
* FIX #216: replace broken call to in EIPS acqusition function.
* MAINT: use codecov.io instead of coveralls.io.
* MAINT: increase minimal required version of the ConfigSpace package to 0.3.2.

# 0.4

* ADD #204: SMAC now always saves runhistory files as `runhistory.json`.
* MAINT #205: the SMAC repository now uses codecov.io instead of coveralls.io.
* ADD #83: support of ACLIB 2.0 parameter configuration space file.
* FIX #206: instances are now explicitly cast to `str`. In case no instance is
  given, a single `None` is used, which is not cast to `str`.
* ADD #200: new convenience function to retrieve an `X`, `y` representation
  of the data to feed it to a new fANOVA implementation.
* MAINT #198: improved pSMAC interface.
* FIX #201: improved handling of boolean arguments to SMAC.
* FIX #194: fixes adaptive capping with re-occurring configurations.
* ADD #190: new argument `intensification_percentage`.
* ADD #187: better dependency injection into main SMAC class to avoid
  ill-configured SMAC objects.
* ADD #161: log scenario object as a file.
* ADD #186: show the difference between old and new incumbent in case of an
  incumbent change.
* MAINT #159: consistent naming of loggers.
* ADD #128: new helper method to get the target algorithm evaluator.
* FIX #165: default value for par = 1.
* MAINT #153: entries in the trajectory logger are now named tuples.
* FIX #155: better handling of SMAC shutdown and crashes if the first
  configuration crashes.

# 0.3

* Major speed improvements when sampling new configurations:
    * Improved conditional hyperparameter imputation (PR #176).
    * Faster generation of the one exchange neighborhood (PR #174).
* FIX #171 potential bug with pSMAC.
* FIX #175 backwards compability for reading runhistory files.

# 0.2.4

* CI only check code quality for python3.
* Perform local search on configurations from previous runs as proposed in the
  original paper from 2011 instead of random configurations as implemented
  before.
* CI run travis-ci unit tests with python3.6.
* FIX #167, remove an endless loop which occured when using pSMAC.

# 0.2.3

* MAINT refactor Intensifcation and adding unit tests.
* CHANGE StatusType to Enum.
* RM parameter importance package.
* FIX ROAR facade bug for cli.
* ADD easy access of runhistory within Python.
* FIX imputation of censored data.
* FIX conversion of runhistory to EPM training data (in particular running
  time data).
* FIX initial run only added once in runhistory.
* MV version number to a separate file.
* MAINT more efficient computations in run_history (assumes average as
  aggregation function across instances).

# 0.2.2

* FIX 124: SMAC could crash if the number of instances was less than seven.
* FIX 126: Memory limit was not correctly passed to the target algorithm
  evaluator.
* Local search is now started from the configurations with highest EI, drawn by
  random sampling.
* Reduce the number of trees to 10 to allow faster predictions (as in SMAC2).
* Do an adaptive number of stochastic local search iterations instead of a fixd
  number (a5914a1d97eed2267ae82f22bd53246c92fe1e2c).
* FIX a bug which didn't make SMAC run at least two configurations per call to
  intensify.
* ADD more efficient data structure to update the cost of a configuration.
* FIX do only count a challenger as a run if it actually was run
  (and not only considered)(a993c29abdec98c114fc7d456ded1425a6902ce3).

# 0.2.1

* CI: travis-ci continuous integration on OSX.
* ADD: initial design for mulitple configurations, initial design for a 
  random configuration.
* MAINT: use sklearn PCA if more than 7 instance features are available (as 
  in SMAC 1 and 2).
* MAINT: use same minimum step size for the stochastic local search as in
  SMAC2.
* MAINT: use same number of imputation iterations as in SMAC2.
* FIX 98: automatically seed the configuration space object based on the SMAC
  seed.

# 0.2

* ADD 55: Separate modules for the initial design and a more flexible 
  constructor for the SMAC class.
* ADD 41: Add ROAR (random online adaptive racing) class.
* ADD 82: Add fmin_smac, a scipy.optimize.fmin_l_bfgs_b-like interface to the
  SMAC algorithm.
* NEW documentation at https://automl.github.io/SMAC3/stable and 
  https://automl.github.io/SMAC3/dev.
* FIX 62: intensification previously used a random seed from np.random 
  instead of from SMAC's own random number generator.
* FIX 42: class RunHistory can now be pickled.
* FIX 48: stats and runhistory objects are now injected into the target 
  algorithm execution classes.
* FIX 72: it is now mandatory to either specify a configuration space or to 
  pass the path to a PCS file.
* FIX 49: allow passing a callable directly to SMAC. SMAC will wrap the 
  callable with the appropriate target algorithm runner.

# 0.1.3

* FIX 63 using memory limit for function target algorithms (broken since 0.1.1).

# 0.1.2

* FIX 58 output of the final statistics.
* FIX 56 using the command line target algorithms (broken since 0.1.1).
* FIX 50 as variance prediction, we use the average predicted variance across
  the instances.

# 0.1.1

* NEW leading ones examples.
* NEW raise exception if unknown parameters are given in the scenario file.
* FIX 17/26/35/37/38/39/40/46.
* CHANGE requirement of ConfigSpace package to 0.2.1.
* CHANGE cutoff default is now None instead of 99999999999.


# 0.1.0

* Moved to github instead of bitbucket.
* ADD further unit tests.
* CHANGE Stats object instead of static class.
* CHANGE requirement of ConfigSpace package to 0.2.0.
* FIX intensify runs at least two challengers.
* FIX intensify skips incumbent as challenger.
* FIX Function TAE runner passes random seed to target function.
* FIX parsing of emtpy lines in scenario file.

# 0.0.1

* initial release.<|MERGE_RESOLUTION|>--- conflicted
+++ resolved
@@ -5,16 +5,11 @@
 ## Improvements
 - Generalization of confidence-bound-based acquisition functions.
 - Add some missing public properties.
-
-## Improvements
 - Callbacks registration is now a public method of the optimizer and allows callbacks to be inserted at a specific position.
 
 ## Bugfixes
-<<<<<<< HEAD
 - Correct return value check for callbacks.
-=======
 - Adjust amount of configurations in different stages of hyperband brackets to conform to the original paper.
->>>>>>> 3810c1cc
 - Fix validation in smbo to use the seed in the scenario.
 - Change order of callbacks, intensifier callback for incumbent selection is now the first callback. 
 
