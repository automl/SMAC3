<<<<<<< HEAD
=======
# 2.1.1

## Dependencies
- Update numpy NaN (#1122) and restrict numpy and ConfigSpace versions

>>>>>>> c7a48f02
# 2.1.0

## Improvements
- Change the surrogate model to be retrained after every iteration by default in the case of blackbox optimization
  (#1106).
- Integrate `LocalAndSortedPriorRandomSearch` functionality into `LocalAndSortedRandomSearch` (#1106).
- Change the way the `LocalAndSortedRandomSearch` works such that the incumbent always is a starting point and that
      random configurations are sampled as the basis of the local search, not in addition (#1106).

## Bugfixes
- Fix path for dask scheduler file (#1055).
- Add OrdinalHyperparameter for random forest imputer (#1065).
- Don't use mutable default argument (#1067).
- Propagate the Scenario random seed to `get_random_design` (#1066).
- Configurations that fail to become incumbents will be added to the rejected lists (#1069).
- SMAC RandomForest doesn't crash when `np.integer` used, i.e. as generated from a `np.random.RandomState` (#1084).
- Fix the handling of n_points/ challengers in the acquisition maximizers, such that this number now functions as the
     number of points that are sampled from the acquisition function to find the next challengers. Now also doesn't
     restrict the config selector to n_retrain many points for finding the max, and instead uses the defaults that are
     defined via facades/ scenarios (#1106).

## Misc
- ci: Update action version (#1072).

## Minor
- When a custom dask client is provided, emit the warning that the `n_workers` parameter is ignored only if it deviates from its default value, `1` ([#1071](https://github.com/automl/SMAC3/pull/1071)).

# 2.0.2

## Improvements
- Add an error when we get an empty dict data_to_scatter so that we can avoid an internal error caused in Dask precautiously.
- Add experimental instruction for installing SMAC in Windows via a WSL.
- More detailed documentation regarding continuing runs.
- Add a new example that demonstrates the use of intensification to speed up cross-validation for machine learning.

## Bugfixes
- Fix bug in the incumbent selection in the case that multi-fidelity is combined with multi-objective (#1019).
- Fix callback order (#1040).
- Handle configspace as dictionary in mlp and parego example.
- Adapt sgd loss to newest scikit-learn version.

# 2.0.1

## Improvements
- Callbacks registration is now a public method of the optimizer and allows callbacks to be inserted at a specific position.
- Adapt developer install instructions to include pre-commit installation
- Add option to pass a dask client to the facade, e.g. enables running on a hpc cluster (#983).
- Added scenario.use_default_config argument/attribute=False, that adds the user's configspace default configuration 
  as an additional_config to the inital design if set to True. This adds one additional configuration to the number of configs 
  originating from the initial design. Since n_trials is still respected, this results in one fewer BO steps
- Adapt developer install instructions to include pre-commit installation.
- Add option to pass a dask client to the facade, e.g. enables running on a hpc cluster (#983).
- Add example for using a callback to log run metadata to a file (#996).
- Move base callback and metadata callback files to own callback directory.
- Add a workaround to be able to pass a dataset via dask.scatter so that serialization/deserialization in Dask becomes much quicker (#993).

## Bugfixes
- The ISB-pair differences over the incumbent's configurations are computed correctly now (#956).
- Adjust amount of configurations in different stages of hyperband brackets to conform to the original paper.
- Fix validation in smbo to use the seed in the scenario.
- Change order of callbacks, intensifier callback for incumbent selection is now the first callback. 
- intensifier.get_state() will now check if the configurations contained in the queue is stored in the runhistory (#997)  


# 2.0.0

## Improvements
- Clarify origin of configurations (#908).
- Random forest with instances predicts the marginalized costs by using a C++ implementation in `pyrfr`, which is much faster (#903).
- Add version to makefile to install correct test release version.
- Add option to disable logging by setting `logging_level=False`. (#947)

## Bugfixes
- Continue run when setting incumbent selection to highest budget when using Successive Halving (#907).
- If integer features are used, they are automatically converted to strings.

## Workflows
- Added workflow to update pre-commit versions (#874).

## Misc
- Added benchmarking procedure to compare to previous releases.


# 2.0.0b1

- Completely reimplemented the intensifiers (including Successive Halving and Hyperband): All intensifiers support multi-fidelity, multi-objective and multi-threading by nature now.
- Expected behaviour for ask-and-tell interface ensured (also for Successive Halving).
- Continuing a run is now fully supported.
- Added more examples.
- Updated documentation based on new implementation.
- Added benchmark to compare different versions.

## Bugfixes
- Correct handling of integer hyperparameters in the initial design (#531)


# 2.0.0a2

## Bugfixes
- Fixed random weight (re-)generalization of multi-objective algorithms: Before the weights were generated for each call to ``build_matrix``, now we only re-generate them for every iteration.
- Optimization may get stuck because of deep copying an iterator for callback: We removed the configuration call from ``on_next_configurations_end``.

## Minor
- Removed example badget in README.
- Added SMAC logo to README.


# 2.0.0a1

## Big Changes
* We redesigned the scenario class completely. The scenario is implemented as a dataclass now and holds only environment variables (like limitations or save directory). Everything else was moved to the components directly.
* We removed runtime optimization completely (no adaptive capping or imputing anymore).
* We removed the command-line interface and restructured everything alongside. Since SMAC was building upon the command-line interface (especially in combination with the scenario), it was complicated to understand the behavior or find specific implementations. With the removal, we re-wrote everything in python and re-implemented the feature of using scripts as target functions.
* Introducing trials: Each config/seed/budget/instance calculation is a trial.
* The configuration chooser is integrated into the SMBO object now. Therefore, SMBO finally implements an ask-tell interface now.
* Facades are redesigned so that they accept instantiated components directly. If a component is not passed, a default component is used, which is specified for each facade individually in the form of static methods. You can use those static methods directly to adapt a component to your choice.
* A lot of API changes and renamings (e.g., RandomConfigurationChooser -> RandomDesign, Runhistory2EPM -> RunHistoryEncoder).
* Ambiguous variables are renamed and unified across files.
* Dependencies of modules are reduced drastically.
* We incorporated Pynisher 1.0, which ensures limitations cross-platform.
* We incorporated ConfigSpace 0.6, which simplified our examples.
* Examples and documentation are completely reworked. Examples use the new ConfigSpace, and the documentation is adapted to version 2.0.
* Transparent target function signatures: SMAC checks now explicitly if an argument is available (the required arguments are now specified in the intensifier). If there are more arguments that are not passed by SMAC, a warning is raised.
* Components implement a ``meta`` property now, all of which describe the initial state of SMAC. The facade collects all metadata and saves the initial state of the scenario.
* Improved multi-objective in general: RunHistory (in addition to RunHistoryEncoder) both incorporates the multi-objective algorithm. In other words, if the multi-objective algorithm changes the output, it directly affects the optimization process.
* Configspace is saved in json only
* StatusType is saved as integer and not as dict anymore
* We changed the behavior of continuing a run:
    * SMAC automatically checks if a scenario was saved earlier. If there exists a scenario and the initial state is the same, SMAC automatically loads the previous data. However, continuing from that run is not possible yet.
    * If there was a scenario earlier, but the initial state is different, then the user is asked to overwrite the run or to still continue the run although the state is different (Note that this only can happen if the name specified in the scenario is the same). Alternatively, an `old` to the old run is added (e.g., the name was test, it becomes test-old).
    * The initial state of the SMAC run also specifies the name (if no name in the scenario is specified). If the user changes something in the code base or in the scenario, the name and, therefore, the save location automatically changes.

## New Features
* Added a new termination feature: Use `terminate_cost_threshold` in the scenario to stop the optimization after a configuration was evaluated with a cost lower than the threshold.
* Callbacks are completely redesigned. Added callbacks to the facade are called in different positions in the Bayesian optimization loop.
* The multi-objective algorithm `MeanAggregationStrategy` supports objective weights now.
* RunHistory got more methods like ``get_incumbent`` or ``get_pareto_front``.

## Fixes
* You ever noticed that the third configuration has no origin? It's fixed now.
* We fixed ParEGO (it updates every time training is performed now).

## Optimization Changes
* Changed initial design behavior
    * You can add additional configurations now.
    * ``max_ratio`` will limit both ``n_configs`` and ``n_configs_per_hyperparameter`` but not additional configurations
    * Reduced default ``max_ratio`` to 0.1.

## Code Related
* Converted all unittests to pytests.
* Instances, seeds, and budgets can be set to none now. However, mixing none and non-none will throw an exception.


# 1.4.0

## Features
* [BOinG](https://arxiv.org/abs/2111.05834): A two-stage bayesian optimization approach to allow the 
optimizer to focus on the most promising regions.
* [TurBO](https://arxiv.org/abs/1910.01739): Reimplementaion of TurBO-1 algorithm.
* Updated pSMAC: Can pass arbitrary SMAC facades now. Added example and fixed tests.

## Improvements
* Enabled caching for multi-objectives (#872). Costs are now normalized in `get_cost` 
or optionally in `average_cost`/`sum_cost`/`min_cost` to receive a single float value. Therefore,
the cached cost values do not need to be updated everytime a new entry to the runhistory was added.

## Interface changes
* We changed the location of gaussian processes and random forests. They are in the folders
epm/gaussian_process and epm/random_forest now.
* Also, we restructured the optimizer folder and therefore the location of the acquisition functions
and configuration chooser.
* Multi-objective functions are located in the folder `multi_objective`.
* pSMAC facade was moved to the facade directory.


# 1.3.4
* Added reference to JMLR paper.
* Typos in documentations.
* Code more readable since all typings are imported at the beginning of the file.
* Updated stale bot options.


# 1.3.3
* Hotfix: Since multi-objective implementation depends on normalized costs, it now is ensured that the
cached costs are updated everytime a new entry is added.
* Removed mac-specific files.
* Added entry point for cli.
* Added `ConfigSpace` to third known parties s.t. sorting should be the same across different
operating systems.
* Fixed bugs in makefile in which tools were specified incorrectly.
* Executed isort/black on examples and tests.
* Updated README.
* Fixed a problem, which incremented time twice before taking log (#833).
* New wrapper for multi-objective models (base_uncorrelated_mo_model). Makes it easier for
developing new multi-objective models.
* Raise error if acquisition function is incompatible with the epm models.
* Restricting pynisher.


# 1.3.2
* Added stale bot support.
* If package version 0.0.0 via `get_distribution` is found, the version of the module is used
instead.
* Removed `tox.ini`.
* Moved `requirements.txt` to `setup.py`.
* Added multi-objective support for ROAR.
* Added notes in documentation that `SMAC4MF` is the closest implementation to BOHB/HpBandSter.


# 1.3.1
* Added Python 3.7 support again.


# 1.3

## Features
* [PiBO](https://openreview.net/forum?id=MMAeCXIa89): Augment the acquisition function by multiplying by a pdf given by the user.
The prior then decays over time, allowing for the optimization to carry on as per default.
* The `RunHistory` can now act as a `Mapping` in that you can use the usual methods you
can use on dicts, i.e. `len(rh)`, `rh.items()`, `rh[key]`. Previously this was usually done by
accessing `rh.data` which is still possible.

## Minor Changes
* Updated the signature of the `ROAR` facade to match with it's parent class `SMAC4AC`.
Anyone relying on the output directory **without** specifying an explicit `run_id` to a `ROAR`
facade should now expect to see the output directory at `run_0` instead of `run_1`. See #827

## Code-Quality
* Updated and integrated flake8, mypy, black, and isort.

## Documentation
* SMAC uses [automl_sphinx_theme](https://github.com/automl/automl_sphinx_theme) now and therefore
the API is displayed nicer.


# 1.2

## Features
* Added multi-objective optimization via Mean-Aggregation or Par-EGO (#817, #818). Both approaches normalize
the costs objective-wise based on all data in the history.

## Major Changes
* Results are instantly saved by default now. That means, runhistory.json is saved every time
a trial is added.
* Determinstic behaviour (defined in scenario) is default now. Calling a function/TAE with the same
seed and configuration is expected to be the same.
* Limit resources behaviour is by default false now. This is particually important because pynisher
does not work on all machines (e.g. Colab, Mac, Windows, ...) properly.
* Renamed scenario object `save_results_instantly` to `save_instantly`.
* Added `multi_objectives` as scenario argument.
* Expanded `cost_for_crash` for multi-objective support.

## Examples
* Integrated spear_qcp example for commandline.
* Python examples are now executed so that the output in the documentation is shown.
* Added multi-objective example.

## Documentation
* Added runhistory page.

## Workflow Clean-up
* Adds PEP 561 compliance (exports types so other packages can be aware of them).
* Allow manual workflow_dispatch on actions that might require it (can manually trigger them from github UI).
* Prevent the double trigger of actions by making push and pull_request and more strict.
* A push to a pull request should no longer cause double the amount of tests to run (along with the other workflows that had on: [push, pull_request].
* Some general cleanup, giving names to some actions, adding some linebreaks to break up things, ...
* Command-line examples are tested again.
* pytest.yaml:
  * Now scheduled to auto run everyday instead of every week.
  * Clean up the body of the steps and move some things to env var.
  * Scaffold for matrix that includes windows and mac testing (currently excluded, see comments).
  * Includes tests for Python 3.10.
  * Changed the boolean flags in the matrix to just be a categorical, easier to read.

## Minor Changes
* Specified that dask should not cache functions/results (#803) .
* Handles invalid configuration vectors gracefully (#776).
* Specified scenario docs that also SMAC options can be used.
* Docs display init methods now.
* Parameters in the docs are shown first now.
* Successive Halving only warns you once if one worker is used only.
* Statistics are better readable now.
* Sobol sequence does not print warnings anymore.


# 1.1.1

## Minor Changes
* Added comparison between SMAC and similar tools.
* Updated installation guide.
* Added a warning that CLI is only available when installing from GitHub.


# 1.1

## Features
* Option to use an own stopping strategy using `IncorporateRunResultCallback`.


## Major Changes
* Documentation was updated thoroughly. A new theme with a new structure is provided and all pages
  have been updated. Also, the examples revised and up-to-date.
* Changed `scripts/smac` to `scripts/smac.py`.

## Minor Changes
* `README.md` updated.
* `CITATION.cff` added.
* Made `smac-validate.py` consistent with runhistory and tae. (#762)
* `minR`, `maxR` and `use_ta_time` can now be initialized by the scenario. (#775)
* `ConfigSpace.util.get_one_exchange_neighborhood`'s invalid configurations are ignored. (#773)

## Bug Fixes
* Fixed an incorrect adaptive capping behaviour. (#749)
* Avoid the potential `ValueError` raised by `LocalSearch._do_search`. (#773)


# 1.0.1

## Minor Changes
* Added license information to every file.
* Fixed a display bug inside usage recommendation. 


# 1.0.0

The main purpose of this release is to be synchronized with our upcoming paper.
Since many urgent features were already taken care of in 0.14.0, this release mainly focuses on better documentation and examples.

## Features
* Examples and quickstart guide can now be generated by [sphinx-gallry](https://sphinx-gallery.github.io/stable/index.html).
* Added make command `make doc` and `make doc-with-examples`.

## Major changes
* Examples are separated into categories.
* Renamed facade SMAC4BO to SMAC4BB (black-box).
* Add thompson sampling as a new acquisition function

## Minor Changes
* Included linkcheck and buildapi to the `make doc` command.
* `quickstart.rst` was converted to `quickstart_example.py` to be processed by sphinx-gallery.
* Examples renamed from `*.py` to `*_example.py`, unless file name was `*_func.py`, in which case it was unchanged.
* Flake8 fixes for spear_qcp as there were a lot of complaints running `pre-commit`.
* Fixes pydoc issues.
* Fixed links in the README.
* Fixed warnings given during the doc build.
* Fixed inconsistent output shape described in `smac.epm.gaussian_process.GaussianProcess.sample_functions`
* Examples are wrapped inside `if __name__ == "__main__"`, fixing problems on mac.


# 0.14.0

## Breaking Changes
* `BOHB4HPO` facade has been renamed to `SMAC4MF` facade (#738)
* Require `scipy` >= 1.7 (#729)
* Require `emcee` >= 3.0.0 (#723)

## Major Changes
* Drop support for Python 3.6 (#726)
* Added Colab to try SMAC in your browser! (#697)

## Minor Changes
* Added gradient boosting example, removed random forest example (#722)
* `lazy_import` dependency dropped (#741)
* Replaced `pyDOE` requirement with `scipy` for LHD design (#735)
* Uses scrambled Sobol Sequence (#733)
* Moved to Github actions (#715)
* Improved testing (#720, #723, #739, #743)
* Added option `save_results_instantly` in scenario object to save results instantly (#728)
* Changed level of intensification messages to debug (#724)

## Bug Fixes
* Github badges updated (#732)
* Fixed memory limit issue for `pynisher` (#717)
* More robust multiprocessing (#709, #712)
* Fixed serialization with runhistory entries (#706)
* Separated evaluation from get next challengers in intensification (#734)
* Doc fixes (#727, #714)


# 0.13.1

## Minor Changes
* Improve error message for first run crashed (#694).
* Experimental: add callback mechanism (#703).

## Bug fixes
* Fix a bug which could make successive halving fail if run in parallel (#695).
* Fix a bug which could cause hyperband to ignore the lowest budget (#701).


# 0.13.0

## Major Changes
* Separated evaluation from get next challengers in intensification (#663)
* Implemented parallel SMAC using dask (#675, #677, #681, #685, #686)
* Drop support for Python 3.5

## Minor Changes
* Update Readme
* Remove runhistory from TAE (#663)
* Store SMAC's internal config id in the configuration object (#679)
* Introduce Status Type STOP (#690)

## Bug Fixes
* Only validate restriction of Sobol Sequence when choosing Sobol Sequence (#664)
* Fix wrong initialization of list in local search (#680)
* Fix setting random seed with a too small range in Latin Hypercube design (#688)


# 0.12.3

## Minor Changes

* Use Scipy's Sobol sequence for the initial design instead of a 3rd-party package (#600)
* Store start and end time of function evaluation (#647)

## Bug Fixes

* Fixes an issue in the Bayesian optimization facade which triggered an exception when tuning categorical 
  hyperparameters (#666)
* Fixes an issue in the Gaussian process MCMC which resulted in reduced execution speed and reduced performance (#666)


# 0.12.2

## Bug Fixes

* Fixes the docstring of SMAC's default acquisition function optimizer (#653)
* Correctly attributes the configurations' origin if using the `FixedSet` acquisition function optimizer (#653)
* Fixes an infinite loop which could occur if using only a single configuration per iteration (#654)
* Fixes a bug in the kernel construction of the `BOFacade` (#655)


# 0.12.1

## Minor Changes

* Upgrade the minimal scikit-learn dependency to 0.22.X.
* Make GP predictions faster (#638)
* Allow passing `tae_runner_kwargs` to `ROAR`.
* Add a new StatusType `DONOTADVANCE` for runs that would not benefit from a higher budgets. Such runs are always used 
  to build a model for SH/HB (#632)
* Add facades/examples for HB/SH (#610)
* Compute acquisition function only if necessary (#627,#629)

## Bug Fixes
* Fixes a bug which caused SH/HB to consider TIMEOUTS on all budgets for model building (#632)
* Fixed a bug in adaptive capping for SH (#619,#622)


# 0.12.0

## Major Changes

* Support for Successive Halving and Hyperband as new instensification/racing strategies.
* Improve the SMAC architecture by moving from an architecture where new candidates are passed to the racing algorithm 
  to an architecture where the racing algorithm requests new candidates, which is necessary to implement the
  [BOHB](http://proceedings.mlr.press/v80/falkner18a.html) algorithm (#551).
* Source code is now PEP8 compliant. PEP8 compliance is checked by travis-ci (#565).
* Source code is now annotated with type annotation and checked with mypy.

## Minor Changes

* New argument to directly control the size of the initial design (#553).
* Acquisition function is fed additional arguments at update time (#557).
* Adds new acquisition function maximizer which goes through a list of pre-specified configurations (#558).
* Document that the dependency pyrfr does not work with SWIG 4.X (#599).
* Improved error message for objects which cannot be serialized to json (#453).
* Dropped the random forest with HPO surrogate which was added in 0.9.
* Dropped the EPILS facade which was added in 0.6.
* Simplified the interface for constructing a runhistory object.
* removed the default rng from the Gaussian process priors (#554).
* Adds the possibility to specify the acquisition function optimizer for the random search (ROAR) facade (#563).
* Bump minimal version of `ConfigSpace` requirement to 0.4.9 (#578).
* Examples are now rendered on the website using sphinx gallery (#567).

## Bug fixes

* Fixes a bug which caused SMAC to fail for Python function if `use_pynisher=False` and an exception was raised
  (#437).
* Fixes a bug in which samples from a Gaussian process were shaped differently based on the number of dimesions of
  the `y`-array used for fitting the GP (#556).
* Fixes a bug with respect saving data as json (#555).
* Better error message for a sobol initial design of size `>40` ( #564).
* Add a missing return statement to `GaussianProcess._train`.


# 0.11.1

## Changes

* Updated the default hyperparameters of the Gaussian process facade to follow recent research (#529)
* Enabled `flake8` code style checks for newly merged code (#525)

# 0.11.0

## Major changes

* Local search now starts from observed configurations with high acquisition function values, low cost and the from 
  unobserved configurations with high acquisition function values found by random search (#509)
* Reduces the number of mandatory requirements (#516)
* Make Gaussian processes more resilient to linalg error by more aggressively adding noise to the diagonal (#511)
* Inactive hyperparameters are now imputed with a value outside of the modeled range (-1) (#508)
* Replace the GP library George by scikit-learn (#505)
* Renames facades to better reflect their use cases (#492), and adds a table to help deciding which facade to use (#495)
* SMAC facades now accept class arguments instead of object arguments (#486)

## Minor changes

* Vectorize local search for improved speed (#500)
* Extend the Sobol and LHD initial design to work for non-continuous hyperparameters as well applying an idea similar
  to inverse transform sampling (#494)
  
## Bug fixes

* Fixes a regression in the validation scripts (#519)
* Fixes a unit test regression with numpy 1.17 (#523)
* Fixes an error message (#510)
* Fixes an error making random search behave identical for all seeds

# 0.10.0

## Major changes

* ADD further acquisition functions: PI and LCB
* SMAC can now be installed without installing all its dependencies
* Simplify setup.py by moving most thing to setup.cfg

## Bug fixes

* RM typing as requirement
* FIX import of authors in setup.py
* MAINT use json-file as standard pcs format for internal logging 

# 0.9

## Major changes
* ADD multiple optional initial designs: LHC, Factorial Design, Sobol
* ADD fmin interface know uses BORF facade (should perform much better on continuous, low-dimensional functions)
* ADD Hydra (see "Hydra: Automatically Configuring Algorithms for Portfolio-Based Selection" by Xu et al)
* MAINT Not every second configuration is randomly drawn, but SMAC samples configurations randomly with a given probability (default: 0.5)
* MAINT parsing of options

## Interface changes
* ADD two new interfaces to optimize low dimensional continuous functions (w/o instances, docs missing)
  * BORF facade: Initial design + Tuned RF
  * BOGP interface: Initial design + GP 
* ADD options to control acquisition function optimization
* ADD option to transform function values (log, inverse w/ and w/o scaling)
* ADD option to set initial design

## Minor changes
* ADD output of estimated cost of final incumbent
* ADD explanation of "deterministic" option in documentation
* ADD save configspace as json
* ADD random forest with automated HPO (not activated by default)
* ADD optional linear cooldown for interleaving random configurations (not active by default)
* MAINT Maximal cutoff time of pynisher set to UINT16
* MAINT make SMAC deterministic if function is deterministic, the budget is limited and the run objective is quality
* MAINT SLS on acquisition function (plateau walks)
* MAINT README
* FIX abort-on-first-run-crash
* FIX pSMAC input directory parsing
* FIX fmin interface with more than 10 parameters
* FIX no output directory if set to '' (empty string)
* FIX use `np.log` instead of `np.log10`
* FIX No longer use law of total variance for uncertainty prediction for RFs as EPM, but only variance over trees (no variance in trees)
* FIX Marginalize over instances inside of each tree of the forest leads to better uncertainty estimates (motivated by the original SMAC implementation)


# 0.8

## Major changes

* Upgrade to ConfigSpace (0.4.X), which is not backwards compatible. On the plus
  side, the ConfigSpace is about 3-10 times faster, depending on the task.
* FIX #240: improved output directory structure. If the user does not specify
  an output directory a SMAC experiment will have the following structure:
  `smac_/run_<run_id>/*.json`. The user can specify a output directory, e.g.
  `./myExperiment` or `./myExperiment/` which results in
  `./myExperiment/run_<run_id>/*.json`.
* Due to changes in AnaConda's compiler setup we drop the unit tests for
  python3.4.

## Interface changes

* Generalize the interface of the acquisition functions to work with
  ConfigSpaces's configuration objects instead of numpy arrays.
* The acquisition function optimizer can now be passed to the SMBO object.
* A custom SMBO class can now be passed to the SMAC builder object.
* `run_id` is no longer an argument to the Scenario object, making the interface
  a bit cleaner.

## Minor changes

* #333 fixes an incompability with `uncorrelated_mo_rf_with_instances`.
* #323 fixes #324 and #319, which both improve the functioning of the built-in
  validation tools.
* #350 fixes random search, which could accidentaly use configurations found my
  a local acquisition function optimizer.
* #336 makes validation more flexible.


# 0.7.2

* Introduce version upper bound on ConfigSpace dependency (<0.4).

# 0.7.1

* FIX #193, restoring the scenario now possible.
* ADD #271 validation.
* FIX #311 abort on first crash.
* FIX #318, ExecuteTARunOld now always returns a StatusType.

# 0.6

## Major changes

* MAINT documentation (nearly every part was improved and extended, 
  including installation, examples, API).
* ADD EPILS as mode (modified version of ParamILS).
* MAINT minimal required versions of configspace, pyrfr, sklearn increased
  (several issues fixed in new configspace version).
* MAINT for quality scenarios, the user can specify the objective 
  value for crashed runs 
  (returned NaN and Inf are replaced by value for crashed runs).

## Minor changes

* FIX issue #220, do not store external data in runhistory.
* MAINT TAEFunc without pynisher possible.
* MAINT intensification: minimal number of required challengers parameterized.
* FIX saving duplicated (capped) runs.
* FIX handling of ordinal parameters.
* MAINT runobj is now mandatory.
* FIX arguments passed to pyrfr.

# 0.5

## Major changes

* MAINT #192: SMAC uses version 0.4 of the random forest library pyrfr. As a
  side-effect, the library [swig](http://www.swig.org/) is necessary to build
  the random forest.
* MAINT: random samples which are interleaved in the list of challengers are now
  obtained from a generator. This reduces the overhead of sampling random
  configurations.
* FIX #117: only round the cutoff when running a python function as the target
  algorithm.
* MAINT #231: Rename the submodule `smac.smbo` to `smac.optimizer`.
* MAINT #213: Use log(EI) as default acquisition function when optimizing
  running time of an algorithm.
* MAINT #223: updated example of optimizing a random forest with SMAC.
* MAINT #221: refactored the EPM module. The PCA on instance features is now
  part of fitting the EPM instead of reading a scenario. Because of this
  restructuring, the PCA can now take instance features which are external
  data into account.

## Minor changes

* SMAC now outputs scenario options if the log level is `DEBUG` (2f0ceee).
* SMAC logs the command line call if invoked from the command line (3accfc2).
* SMAC explicitly checks that it runs in `python>=3.4`.
* MAINT #226: improve efficientcy when loading the runhistory from a json file.
* FIX #217: adds milliseconds to the output directory names to avoid race.
  conditions when starting multiple runs on a cluster.
* MAINT #209: adds the seed or a pseudo-seed to the output directory name for
  better identifiability of the output directories.
* FIX #216: replace broken call to in EIPS acqusition function.
* MAINT: use codecov.io instead of coveralls.io.
* MAINT: increase minimal required version of the ConfigSpace package to 0.3.2.

# 0.4

* ADD #204: SMAC now always saves runhistory files as `runhistory.json`.
* MAINT #205: the SMAC repository now uses codecov.io instead of coveralls.io.
* ADD #83: support of ACLIB 2.0 parameter configuration space file.
* FIX #206: instances are now explicitly cast to `str`. In case no instance is
  given, a single `None` is used, which is not cast to `str`.
* ADD #200: new convenience function to retrieve an `X`, `y` representation
  of the data to feed it to a new fANOVA implementation.
* MAINT #198: improved pSMAC interface.
* FIX #201: improved handling of boolean arguments to SMAC.
* FIX #194: fixes adaptive capping with re-occurring configurations.
* ADD #190: new argument `intensification_percentage`.
* ADD #187: better dependency injection into main SMAC class to avoid
  ill-configured SMAC objects.
* ADD #161: log scenario object as a file.
* ADD #186: show the difference between old and new incumbent in case of an
  incumbent change.
* MAINT #159: consistent naming of loggers.
* ADD #128: new helper method to get the target algorithm evaluator.
* FIX #165: default value for par = 1.
* MAINT #153: entries in the trajectory logger are now named tuples.
* FIX #155: better handling of SMAC shutdown and crashes if the first
  configuration crashes.

# 0.3

* Major speed improvements when sampling new configurations:
    * Improved conditional hyperparameter imputation (PR #176).
    * Faster generation of the one exchange neighborhood (PR #174).
* FIX #171 potential bug with pSMAC.
* FIX #175 backwards compability for reading runhistory files.

# 0.2.4

* CI only check code quality for python3.
* Perform local search on configurations from previous runs as proposed in the
  original paper from 2011 instead of random configurations as implemented
  before.
* CI run travis-ci unit tests with python3.6.
* FIX #167, remove an endless loop which occured when using pSMAC.

# 0.2.3

* MAINT refactor Intensifcation and adding unit tests.
* CHANGE StatusType to Enum.
* RM parameter importance package.
* FIX ROAR facade bug for cli.
* ADD easy access of runhistory within Python.
* FIX imputation of censored data.
* FIX conversion of runhistory to EPM training data (in particular running
  time data).
* FIX initial run only added once in runhistory.
* MV version number to a separate file.
* MAINT more efficient computations in run_history (assumes average as
  aggregation function across instances).

# 0.2.2

* FIX 124: SMAC could crash if the number of instances was less than seven.
* FIX 126: Memory limit was not correctly passed to the target algorithm
  evaluator.
* Local search is now started from the configurations with highest EI, drawn by
  random sampling.
* Reduce the number of trees to 10 to allow faster predictions (as in SMAC2).
* Do an adaptive number of stochastic local search iterations instead of a fixd
  number (a5914a1d97eed2267ae82f22bd53246c92fe1e2c).
* FIX a bug which didn't make SMAC run at least two configurations per call to
  intensify.
* ADD more efficient data structure to update the cost of a configuration.
* FIX do only count a challenger as a run if it actually was run
  (and not only considered)(a993c29abdec98c114fc7d456ded1425a6902ce3).

# 0.2.1

* CI: travis-ci continuous integration on OSX.
* ADD: initial design for mulitple configurations, initial design for a 
  random configuration.
* MAINT: use sklearn PCA if more than 7 instance features are available (as 
  in SMAC 1 and 2).
* MAINT: use same minimum step size for the stochastic local search as in
  SMAC2.
* MAINT: use same number of imputation iterations as in SMAC2.
* FIX 98: automatically seed the configuration space object based on the SMAC
  seed.

# 0.2

* ADD 55: Separate modules for the initial design and a more flexible 
  constructor for the SMAC class.
* ADD 41: Add ROAR (random online adaptive racing) class.
* ADD 82: Add fmin_smac, a scipy.optimize.fmin_l_bfgs_b-like interface to the
  SMAC algorithm.
* NEW documentation at https://automl.github.io/SMAC3/stable and 
  https://automl.github.io/SMAC3/dev.
* FIX 62: intensification previously used a random seed from np.random 
  instead of from SMAC's own random number generator.
* FIX 42: class RunHistory can now be pickled.
* FIX 48: stats and runhistory objects are now injected into the target 
  algorithm execution classes.
* FIX 72: it is now mandatory to either specify a configuration space or to 
  pass the path to a PCS file.
* FIX 49: allow passing a callable directly to SMAC. SMAC will wrap the 
  callable with the appropriate target algorithm runner.

# 0.1.3

* FIX 63 using memory limit for function target algorithms (broken since 0.1.1).

# 0.1.2

* FIX 58 output of the final statistics.
* FIX 56 using the command line target algorithms (broken since 0.1.1).
* FIX 50 as variance prediction, we use the average predicted variance across
  the instances.

# 0.1.1

* NEW leading ones examples.
* NEW raise exception if unknown parameters are given in the scenario file.
* FIX 17/26/35/37/38/39/40/46.
* CHANGE requirement of ConfigSpace package to 0.2.1.
* CHANGE cutoff default is now None instead of 99999999999.


# 0.1.0

* Moved to github instead of bitbucket.
* ADD further unit tests.
* CHANGE Stats object instead of static class.
* CHANGE requirement of ConfigSpace package to 0.2.0.
* FIX intensify runs at least two challengers.
* FIX intensify skips incumbent as challenger.
* FIX Function TAE runner passes random seed to target function.
* FIX parsing of emtpy lines in scenario file.

# 0.0.1

* initial release.<|MERGE_RESOLUTION|>--- conflicted
+++ resolved
@@ -1,11 +1,8 @@
-<<<<<<< HEAD
-=======
 # 2.1.1
 
 ## Dependencies
 - Update numpy NaN (#1122) and restrict numpy and ConfigSpace versions
 
->>>>>>> c7a48f02
 # 2.1.0
 
 ## Improvements
