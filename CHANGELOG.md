# 2.0.3

## Bugfixes
<<<<<<< HEAD

- Don't use mutable default argument (#1067).
=======
- Add OrdinalHyperparameter for random forest imputer (#1065).
- Fix path for dask scheduler file (#1055).
>>>>>>> d58d5b1e

# 2.0.2

## Improvements
- Add an error when we get an empty dict data_to_scatter so that we can avoid an internal error caused in Dask precautiously
- Add experimental instruction for installing SMAC in Windows via a WSL.
- More detailed documentation regarding continuing runs.

## Bugfixes
- Fix bug in the incumbent selection in the case that multi-fidelity is combined with multi-objective (#1019).
- Fix callback order (#1040).
- Handle configspace as dictionary in mlp and parego example.
- Adapt sgd loss to newest scikit-learn version.

# 2.0.1

## Improvements
- Callbacks registration is now a public method of the optimizer and allows callbacks to be inserted at a specific position.
- Adapt developer install instructions to include pre-commit installation
- Add option to pass a dask client to the facade, e.g. enables running on a hpc cluster (#983).
- Added scenario.use_default_config argument/attribute=False, that adds the user's configspace default configuration 
  as an additional_config to the inital design if set to True. This adds one additional configuration to the number of configs 
  originating from the initial design. Since n_trials is still respected, this results in one fewer BO steps
- Adapt developer install instructions to include pre-commit installation.
- Add option to pass a dask client to the facade, e.g. enables running on a hpc cluster (#983).
- Add example for using a callback to log run metadata to a file (#996).
- Move base callback and metadata callback files to own callback directory.
- Add a workaround to be able to pass a dataset via dask.scatter so that serialization/deserialization in Dask becomes much quicker (#993).

## Bugfixes
- The ISB-pair differences over the incumbent's configurations are computed correctly now (#956).
- Adjust amount of configurations in different stages of hyperband brackets to conform to the original paper.
- Fix validation in smbo to use the seed in the scenario.
- Change order of callbacks, intensifier callback for incumbent selection is now the first callback. 
- intensifier.get_state() will now check if the configurations contained in the queue is stored in the runhistory (#997)  


# 2.0.0

## Improvements
- Clarify origin of configurations (#908).
- Random forest with instances predicts the marginalized costs by using a C++ implementation in `pyrfr`, which is much faster (#903).
- Add version to makefile to install correct test release version.
- Add option to disable logging by setting `logging_level=False`. (#947)

## Bugfixes
- Continue run when setting incumbent selection to highest budget when using Successive Halving (#907).
- If integer features are used, they are automatically converted to strings.

## Workflows
- Added workflow to update pre-commit versions (#874).

## Misc
- Added benchmarking procedure to compare to previous releases.


# 2.0.0b1

- Completely reimplemented the intensifiers (including Successive Halving and Hyperband): All intensifiers support multi-fidelity, multi-objective and multi-threading by nature now.
- Expected behaviour for ask-and-tell interface ensured (also for Successive Halving).
- Continuing a run is now fully supported.
- Added more examples.
- Updated documentation based on new implementation.
- Added benchmark to compare different versions.

## Bugfixes
- Correct handling of integer hyperparameters in the initial design (#531)


# 2.0.0a2

## Bugfixes
- Fixed random weight (re-)generalization of multi-objective algorithms: Before the weights were generated for each call to ``build_matrix``, now we only re-generate them for every iteration.
- Optimization may get stuck because of deep copying an iterator for callback: We removed the configuration call from ``on_next_configurations_end``.

## Minor
- Removed example badget in README.
- Added SMAC logo to README.


# 2.0.0a1

## Big Changes
* We redesigned the scenario class completely. The scenario is implemented as a dataclass now and holds only environment variables (like limitations or save directory). Everything else was moved to the components directly.
* We removed runtime optimization completely (no adaptive capping or imputing anymore).
* We removed the command-line interface and restructured everything alongside. Since SMAC was building upon the command-line interface (especially in combination with the scenario), it was complicated to understand the behavior or find specific implementations. With the removal, we re-wrote everything in python and re-implemented the feature of using scripts as target functions.
* Introducing trials: Each config/seed/budget/instance calculation is a trial.
* The configuration chooser is integrated into the SMBO object now. Therefore, SMBO finally implements an ask-tell interface now.
* Facades are redesigned so that they accept instantiated components directly. If a component is not passed, a default component is used, which is specified for each facade individually in the form of static methods. You can use those static methods directly to adapt a component to your choice.
* A lot of API changes and renamings (e.g., RandomConfigurationChooser -> RandomDesign, Runhistory2EPM -> RunHistoryEncoder).
* Ambiguous variables are renamed and unified across files.
* Dependencies of modules are reduced drastically.
* We incorporated Pynisher 1.0, which ensures limitations cross-platform.
* We incorporated ConfigSpace 0.6, which simplified our examples.
* Examples and documentation are completely reworked. Examples use the new ConfigSpace, and the documentation is adapted to version 2.0.
* Transparent target function signatures: SMAC checks now explicitly if an argument is available (the required arguments are now specified in the intensifier). If there are more arguments that are not passed by SMAC, a warning is raised.
* Components implement a ``meta`` property now, all of which describe the initial state of SMAC. The facade collects all metadata and saves the initial state of the scenario.
* Improved multi-objective in general: RunHistory (in addition to RunHistoryEncoder) both incorporates the multi-objective algorithm. In other words, if the multi-objective algorithm changes the output, it directly affects the optimization process.
* Configspace is saved in json only
* StatusType is saved as integer and not as dict anymore
* We changed the behavior of continuing a run:
    * SMAC automatically checks if a scenario was saved earlier. If there exists a scenario and the initial state is the same, SMAC automatically loads the previous data. However, continuing from that run is not possible yet.
    * If there was a scenario earlier, but the initial state is different, then the user is asked to overwrite the run or to still continue the run although the state is different (Note that this only can happen if the name specified in the scenario is the same). Alternatively, an `old` to the old run is added (e.g., the name was test, it becomes test-old).
    * The initial state of the SMAC run also specifies the name (if no name in the scenario is specified). If the user changes something in the code base or in the scenario, the name and, therefore, the save location automatically changes.

## New Features
* Added a new termination feature: Use `terminate_cost_threshold` in the scenario to stop the optimization after a configuration was evaluated with a cost lower than the threshold.
* Callbacks are completely redesigned. Added callbacks to the facade are called in different positions in the Bayesian optimization loop.
* The multi-objective algorithm `MeanAggregationStrategy` supports objective weights now.
* RunHistory got more methods like ``get_incumbent`` or ``get_pareto_front``.

## Fixes
* You ever noticed that the third configuration has no origin? It's fixed now.
* We fixed ParEGO (it updates every time training is performed now).

## Optimization Changes
* Changed initial design behavior
    * You can add additional configurations now.
    * ``max_ratio`` will limit both ``n_configs`` and ``n_configs_per_hyperparameter`` but not additional configurations
    * Reduced default ``max_ratio`` to 0.1.

## Code Related
* Converted all unittests to pytests.
* Instances, seeds, and budgets can be set to none now. However, mixing none and non-none will throw an exception.


# 1.4.0

## Features
* [BOinG](https://arxiv.org/abs/2111.05834): A two-stage bayesian optimization approach to allow the 
optimizer to focus on the most promising regions.
* [TurBO](https://arxiv.org/abs/1910.01739): Reimplementaion of TurBO-1 algorithm.
* Updated pSMAC: Can pass arbitrary SMAC facades now. Added example and fixed tests.

## Improvements
* Enabled caching for multi-objectives (#872). Costs are now normalized in `get_cost` 
or optionally in `average_cost`/`sum_cost`/`min_cost` to receive a single float value. Therefore,
the cached cost values do not need to be updated everytime a new entry to the runhistory was added.

## Interface changes
* We changed the location of gaussian processes and random forests. They are in the folders
epm/gaussian_process and epm/random_forest now.
* Also, we restructured the optimizer folder and therefore the location of the acquisition functions
and configuration chooser.
* Multi-objective functions are located in the folder `multi_objective`.
* pSMAC facade was moved to the facade directory.


# 1.3.4
* Added reference to JMLR paper.
* Typos in documentations.
* Code more readable since all typings are imported at the beginning of the file.
* Updated stale bot options.


# 1.3.3
* Hotfix: Since multi-objective implementation depends on normalized costs, it now is ensured that the
cached costs are updated everytime a new entry is added.
* Removed mac-specific files.
* Added entry point for cli.
* Added `ConfigSpace` to third known parties s.t. sorting should be the same across different
operating systems.
* Fixed bugs in makefile in which tools were specified incorrectly.
* Executed isort/black on examples and tests.
* Updated README.
* Fixed a problem, which incremented time twice before taking log (#833).
* New wrapper for multi-objective models (base_uncorrelated_mo_model). Makes it easier for
developing new multi-objective models.
* Raise error if acquisition function is incompatible with the epm models.
* Restricting pynisher.


# 1.3.2
* Added stale bot support.
* If package version 0.0.0 via `get_distribution` is found, the version of the module is used
instead.
* Removed `tox.ini`.
* Moved `requirements.txt` to `setup.py`.
* Added multi-objective support for ROAR.
* Added notes in documentation that `SMAC4MF` is the closest implementation to BOHB/HpBandSter.


# 1.3.1
* Added Python 3.7 support again.


# 1.3

## Features
* [PiBO](https://openreview.net/forum?id=MMAeCXIa89): Augment the acquisition function by multiplying by a pdf given by the user.
The prior then decays over time, allowing for the optimization to carry on as per default.
* The `RunHistory` can now act as a `Mapping` in that you can use the usual methods you
can use on dicts, i.e. `len(rh)`, `rh.items()`, `rh[key]`. Previously this was usually done by
accessing `rh.data` which is still possible.

## Minor Changes
* Updated the signature of the `ROAR` facade to match with it's parent class `SMAC4AC`.
Anyone relying on the output directory **without** specifying an explicit `run_id` to a `ROAR`
facade should now expect to see the output directory at `run_0` instead of `run_1`. See #827

## Code-Quality
* Updated and integrated flake8, mypy, black, and isort.

## Documentation
* SMAC uses [automl_sphinx_theme](https://github.com/automl/automl_sphinx_theme) now and therefore
the API is displayed nicer.


# 1.2

## Features
* Added multi-objective optimization via Mean-Aggregation or Par-EGO (#817, #818). Both approaches normalize
the costs objective-wise based on all data in the history.

## Major Changes
* Results are instantly saved by default now. That means, runhistory.json is saved every time
a trial is added.
* Determinstic behaviour (defined in scenario) is default now. Calling a function/TAE with the same
seed and configuration is expected to be the same.
* Limit resources behaviour is by default false now. This is particually important because pynisher
does not work on all machines (e.g. Colab, Mac, Windows, ...) properly.
* Renamed scenario object `save_results_instantly` to `save_instantly`.
* Added `multi_objectives` as scenario argument.
* Expanded `cost_for_crash` for multi-objective support.

## Examples
* Integrated spear_qcp example for commandline.
* Python examples are now executed so that the output in the documentation is shown.
* Added multi-objective example.

## Documentation
* Added runhistory page.

## Workflow Clean-up
* Adds PEP 561 compliance (exports types so other packages can be aware of them).
* Allow manual workflow_dispatch on actions that might require it (can manually trigger them from github UI).
* Prevent the double trigger of actions by making push and pull_request and more strict.
* A push to a pull request should no longer cause double the amount of tests to run (along with the other workflows that had on: [push, pull_request].
* Some general cleanup, giving names to some actions, adding some linebreaks to break up things, ...
* Command-line examples are tested again.
* pytest.yaml:
  * Now scheduled to auto run everyday instead of every week.
  * Clean up the body of the steps and move some things to env var.
  * Scaffold for matrix that includes windows and mac testing (currently excluded, see comments).
  * Includes tests for Python 3.10.
  * Changed the boolean flags in the matrix to just be a categorical, easier to read.

## Minor Changes
* Specified that dask should not cache functions/results (#803) .
* Handles invalid configuration vectors gracefully (#776).
* Specified scenario docs that also SMAC options can be used.
* Docs display init methods now.
* Parameters in the docs are shown first now.
* Successive Halving only warns you once if one worker is used only.
* Statistics are better readable now.
* Sobol sequence does not print warnings anymore.


# 1.1.1

## Minor Changes
* Added comparison between SMAC and similar tools.
* Updated installation guide.
* Added a warning that CLI is only available when installing from GitHub.


# 1.1

## Features
* Option to use an own stopping strategy using `IncorporateRunResultCallback`.


## Major Changes
* Documentation was updated thoroughly. A new theme with a new structure is provided and all pages
  have been updated. Also, the examples revised and up-to-date.
* Changed `scripts/smac` to `scripts/smac.py`.

## Minor Changes
* `README.md` updated.
* `CITATION.cff` added.
* Made `smac-validate.py` consistent with runhistory and tae. (#762)
* `minR`, `maxR` and `use_ta_time` can now be initialized by the scenario. (#775)
* `ConfigSpace.util.get_one_exchange_neighborhood`'s invalid configurations are ignored. (#773)

## Bug Fixes
* Fixed an incorrect adaptive capping behaviour. (#749)
* Avoid the potential `ValueError` raised by `LocalSearch._do_search`. (#773)


# 1.0.1

## Minor Changes
* Added license information to every file.
* Fixed a display bug inside usage recommendation. 


# 1.0.0

The main purpose of this release is to be synchronized with our upcoming paper.
Since many urgent features were already taken care of in 0.14.0, this release mainly focuses on better documentation and examples.

## Features
* Examples and quickstart guide can now be generated by [sphinx-gallry](https://sphinx-gallery.github.io/stable/index.html).
* Added make command `make doc` and `make doc-with-examples`.

## Major changes
* Examples are separated into categories.
* Renamed facade SMAC4BO to SMAC4BB (black-box).
* Add thompson sampling as a new acquisition function

## Minor Changes
* Included linkcheck and buildapi to the `make doc` command.
* `quickstart.rst` was converted to `quickstart_example.py` to be processed by sphinx-gallery.
* Examples renamed from `*.py` to `*_example.py`, unless file name was `*_func.py`, in which case it was unchanged.
* Flake8 fixes for spear_qcp as there were a lot of complaints running `pre-commit`.
* Fixes pydoc issues.
* Fixed links in the README.
* Fixed warnings given during the doc build.
* Fixed inconsistent output shape described in `smac.epm.gaussian_process.GaussianProcess.sample_functions`
* Examples are wrapped inside `if __name__ == "__main__"`, fixing problems on mac.


# 0.14.0

## Breaking Changes
* `BOHB4HPO` facade has been renamed to `SMAC4MF` facade (#738)
* Require `scipy` >= 1.7 (#729)
* Require `emcee` >= 3.0.0 (#723)

## Major Changes
* Drop support for Python 3.6 (#726)
* Added Colab to try SMAC in your browser! (#697)

## Minor Changes
* Added gradient boosting example, removed random forest example (#722)
* `lazy_import` dependency dropped (#741)
* Replaced `pyDOE` requirement with `scipy` for LHD design (#735)
* Uses scrambled Sobol Sequence (#733)
* Moved to Github actions (#715)
* Improved testing (#720, #723, #739, #743)
* Added option `save_results_instantly` in scenario object to save results instantly (#728)
* Changed level of intensification messages to debug (#724)

## Bug Fixes
* Github badges updated (#732)
* Fixed memory limit issue for `pynisher` (#717)
* More robust multiprocessing (#709, #712)
* Fixed serialization with runhistory entries (#706)
* Separated evaluation from get next challengers in intensification (#734)
* Doc fixes (#727, #714)


# 0.13.1

## Minor Changes
* Improve error message for first run crashed (#694).
* Experimental: add callback mechanism (#703).

## Bug fixes
* Fix a bug which could make successive halving fail if run in parallel (#695).
* Fix a bug which could cause hyperband to ignore the lowest budget (#701).


# 0.13.0

## Major Changes
* Separated evaluation from get next challengers in intensification (#663)
* Implemented parallel SMAC using dask (#675, #677, #681, #685, #686)
* Drop support for Python 3.5

## Minor Changes
* Update Readme
* Remove runhistory from TAE (#663)
* Store SMAC's internal config id in the configuration object (#679)
* Introduce Status Type STOP (#690)

## Bug Fixes
* Only validate restriction of Sobol Sequence when choosing Sobol Sequence (#664)
* Fix wrong initialization of list in local search (#680)
* Fix setting random seed with a too small range in Latin Hypercube design (#688)


# 0.12.3

## Minor Changes

* Use Scipy's Sobol sequence for the initial design instead of a 3rd-party package (#600)
* Store start and end time of function evaluation (#647)

## Bug Fixes

* Fixes an issue in the Bayesian optimization facade which triggered an exception when tuning categorical 
  hyperparameters (#666)
* Fixes an issue in the Gaussian process MCMC which resulted in reduced execution speed and reduced performance (#666)


# 0.12.2

## Bug Fixes

* Fixes the docstring of SMAC's default acquisition function optimizer (#653)
* Correctly attributes the configurations' origin if using the `FixedSet` acquisition function optimizer (#653)
* Fixes an infinite loop which could occur if using only a single configuration per iteration (#654)
* Fixes a bug in the kernel construction of the `BOFacade` (#655)


# 0.12.1

## Minor Changes

* Upgrade the minimal scikit-learn dependency to 0.22.X.
* Make GP predictions faster (#638)
* Allow passing `tae_runner_kwargs` to `ROAR`.
* Add a new StatusType `DONOTADVANCE` for runs that would not benefit from a higher budgets. Such runs are always used 
  to build a model for SH/HB (#632)
* Add facades/examples for HB/SH (#610)
* Compute acquisition function only if necessary (#627,#629)

## Bug Fixes
* Fixes a bug which caused SH/HB to consider TIMEOUTS on all budgets for model building (#632)
* Fixed a bug in adaptive capping for SH (#619,#622)


# 0.12.0

## Major Changes

* Support for Successive Halving and Hyperband as new instensification/racing strategies.
* Improve the SMAC architecture by moving from an architecture where new candidates are passed to the racing algorithm 
  to an architecture where the racing algorithm requests new candidates, which is necessary to implement the
  [BOHB](http://proceedings.mlr.press/v80/falkner18a.html) algorithm (#551).
* Source code is now PEP8 compliant. PEP8 compliance is checked by travis-ci (#565).
* Source code is now annotated with type annotation and checked with mypy.

## Minor Changes

* New argument to directly control the size of the initial design (#553).
* Acquisition function is fed additional arguments at update time (#557).
* Adds new acquisition function maximizer which goes through a list of pre-specified configurations (#558).
* Document that the dependency pyrfr does not work with SWIG 4.X (#599).
* Improved error message for objects which cannot be serialized to json (#453).
* Dropped the random forest with HPO surrogate which was added in 0.9.
* Dropped the EPILS facade which was added in 0.6.
* Simplified the interface for constructing a runhistory object.
* removed the default rng from the Gaussian process priors (#554).
* Adds the possibility to specify the acquisition function optimizer for the random search (ROAR) facade (#563).
* Bump minimal version of `ConfigSpace` requirement to 0.4.9 (#578).
* Examples are now rendered on the website using sphinx gallery (#567).

## Bug fixes

* Fixes a bug which caused SMAC to fail for Python function if `use_pynisher=False` and an exception was raised
  (#437).
* Fixes a bug in which samples from a Gaussian process were shaped differently based on the number of dimesions of
  the `y`-array used for fitting the GP (#556).
* Fixes a bug with respect saving data as json (#555).
* Better error message for a sobol initial design of size `>40` ( #564).
* Add a missing return statement to `GaussianProcess._train`.


# 0.11.1

## Changes

* Updated the default hyperparameters of the Gaussian process facade to follow recent research (#529)
* Enabled `flake8` code style checks for newly merged code (#525)

# 0.11.0

## Major changes

* Local search now starts from observed configurations with high acquisition function values, low cost and the from 
  unobserved configurations with high acquisition function values found by random search (#509)
* Reduces the number of mandatory requirements (#516)
* Make Gaussian processes more resilient to linalg error by more aggressively adding noise to the diagonal (#511)
* Inactive hyperparameters are now imputed with a value outside of the modeled range (-1) (#508)
* Replace the GP library George by scikit-learn (#505)
* Renames facades to better reflect their use cases (#492), and adds a table to help deciding which facade to use (#495)
* SMAC facades now accept class arguments instead of object arguments (#486)

## Minor changes

* Vectorize local search for improved speed (#500)
* Extend the Sobol and LHD initial design to work for non-continuous hyperparameters as well applying an idea similar
  to inverse transform sampling (#494)
  
## Bug fixes

* Fixes a regression in the validation scripts (#519)
* Fixes a unit test regression with numpy 1.17 (#523)
* Fixes an error message (#510)
* Fixes an error making random search behave identical for all seeds

# 0.10.0

## Major changes

* ADD further acquisition functions: PI and LCB
* SMAC can now be installed without installing all its dependencies
* Simplify setup.py by moving most thing to setup.cfg

## Bug fixes

* RM typing as requirement
* FIX import of authors in setup.py
* MAINT use json-file as standard pcs format for internal logging 

# 0.9

## Major changes
* ADD multiple optional initial designs: LHC, Factorial Design, Sobol
* ADD fmin interface know uses BORF facade (should perform much better on continuous, low-dimensional functions)
* ADD Hydra (see "Hydra: Automatically Configuring Algorithms for Portfolio-Based Selection" by Xu et al)
* MAINT Not every second configuration is randomly drawn, but SMAC samples configurations randomly with a given probability (default: 0.5)
* MAINT parsing of options

## Interface changes
* ADD two new interfaces to optimize low dimensional continuous functions (w/o instances, docs missing)
  * BORF facade: Initial design + Tuned RF
  * BOGP interface: Initial design + GP 
* ADD options to control acquisition function optimization
* ADD option to transform function values (log, inverse w/ and w/o scaling)
* ADD option to set initial design

## Minor changes
* ADD output of estimated cost of final incumbent
* ADD explanation of "deterministic" option in documentation
* ADD save configspace as json
* ADD random forest with automated HPO (not activated by default)
* ADD optional linear cooldown for interleaving random configurations (not active by default)
* MAINT Maximal cutoff time of pynisher set to UINT16
* MAINT make SMAC deterministic if function is deterministic, the budget is limited and the run objective is quality
* MAINT SLS on acquisition function (plateau walks)
* MAINT README
* FIX abort-on-first-run-crash
* FIX pSMAC input directory parsing
* FIX fmin interface with more than 10 parameters
* FIX no output directory if set to '' (empty string)
* FIX use `np.log` instead of `np.log10`
* FIX No longer use law of total variance for uncertainty prediction for RFs as EPM, but only variance over trees (no variance in trees)
* FIX Marginalize over instances inside of each tree of the forest leads to better uncertainty estimates (motivated by the original SMAC implementation)


# 0.8

## Major changes

* Upgrade to ConfigSpace (0.4.X), which is not backwards compatible. On the plus
  side, the ConfigSpace is about 3-10 times faster, depending on the task.
* FIX #240: improved output directory structure. If the user does not specify
  an output directory a SMAC experiment will have the following structure:
  `smac_/run_<run_id>/*.json`. The user can specify a output directory, e.g.
  `./myExperiment` or `./myExperiment/` which results in
  `./myExperiment/run_<run_id>/*.json`.
* Due to changes in AnaConda's compiler setup we drop the unit tests for
  python3.4.

## Interface changes

* Generalize the interface of the acquisition functions to work with
  ConfigSpaces's configuration objects instead of numpy arrays.
* The acquisition function optimizer can now be passed to the SMBO object.
* A custom SMBO class can now be passed to the SMAC builder object.
* `run_id` is no longer an argument to the Scenario object, making the interface
  a bit cleaner.

## Minor changes

* #333 fixes an incompability with `uncorrelated_mo_rf_with_instances`.
* #323 fixes #324 and #319, which both improve the functioning of the built-in
  validation tools.
* #350 fixes random search, which could accidentaly use configurations found my
  a local acquisition function optimizer.
* #336 makes validation more flexible.


# 0.7.2

* Introduce version upper bound on ConfigSpace dependency (<0.4).

# 0.7.1

* FIX #193, restoring the scenario now possible.
* ADD #271 validation.
* FIX #311 abort on first crash.
* FIX #318, ExecuteTARunOld now always returns a StatusType.

# 0.6

## Major changes

* MAINT documentation (nearly every part was improved and extended, 
  including installation, examples, API).
* ADD EPILS as mode (modified version of ParamILS).
* MAINT minimal required versions of configspace, pyrfr, sklearn increased
  (several issues fixed in new configspace version).
* MAINT for quality scenarios, the user can specify the objective 
  value for crashed runs 
  (returned NaN and Inf are replaced by value for crashed runs).

## Minor changes

* FIX issue #220, do not store external data in runhistory.
* MAINT TAEFunc without pynisher possible.
* MAINT intensification: minimal number of required challengers parameterized.
* FIX saving duplicated (capped) runs.
* FIX handling of ordinal parameters.
* MAINT runobj is now mandatory.
* FIX arguments passed to pyrfr.

# 0.5

## Major changes

* MAINT #192: SMAC uses version 0.4 of the random forest library pyrfr. As a
  side-effect, the library [swig](http://www.swig.org/) is necessary to build
  the random forest.
* MAINT: random samples which are interleaved in the list of challengers are now
  obtained from a generator. This reduces the overhead of sampling random
  configurations.
* FIX #117: only round the cutoff when running a python function as the target
  algorithm.
* MAINT #231: Rename the submodule `smac.smbo` to `smac.optimizer`.
* MAINT #213: Use log(EI) as default acquisition function when optimizing
  running time of an algorithm.
* MAINT #223: updated example of optimizing a random forest with SMAC.
* MAINT #221: refactored the EPM module. The PCA on instance features is now
  part of fitting the EPM instead of reading a scenario. Because of this
  restructuring, the PCA can now take instance features which are external
  data into account.

## Minor changes

* SMAC now outputs scenario options if the log level is `DEBUG` (2f0ceee).
* SMAC logs the command line call if invoked from the command line (3accfc2).
* SMAC explicitly checks that it runs in `python>=3.4`.
* MAINT #226: improve efficientcy when loading the runhistory from a json file.
* FIX #217: adds milliseconds to the output directory names to avoid race.
  conditions when starting multiple runs on a cluster.
* MAINT #209: adds the seed or a pseudo-seed to the output directory name for
  better identifiability of the output directories.
* FIX #216: replace broken call to in EIPS acqusition function.
* MAINT: use codecov.io instead of coveralls.io.
* MAINT: increase minimal required version of the ConfigSpace package to 0.3.2.

# 0.4

* ADD #204: SMAC now always saves runhistory files as `runhistory.json`.
* MAINT #205: the SMAC repository now uses codecov.io instead of coveralls.io.
* ADD #83: support of ACLIB 2.0 parameter configuration space file.
* FIX #206: instances are now explicitly cast to `str`. In case no instance is
  given, a single `None` is used, which is not cast to `str`.
* ADD #200: new convenience function to retrieve an `X`, `y` representation
  of the data to feed it to a new fANOVA implementation.
* MAINT #198: improved pSMAC interface.
* FIX #201: improved handling of boolean arguments to SMAC.
* FIX #194: fixes adaptive capping with re-occurring configurations.
* ADD #190: new argument `intensification_percentage`.
* ADD #187: better dependency injection into main SMAC class to avoid
  ill-configured SMAC objects.
* ADD #161: log scenario object as a file.
* ADD #186: show the difference between old and new incumbent in case of an
  incumbent change.
* MAINT #159: consistent naming of loggers.
* ADD #128: new helper method to get the target algorithm evaluator.
* FIX #165: default value for par = 1.
* MAINT #153: entries in the trajectory logger are now named tuples.
* FIX #155: better handling of SMAC shutdown and crashes if the first
  configuration crashes.

# 0.3

* Major speed improvements when sampling new configurations:
    * Improved conditional hyperparameter imputation (PR #176).
    * Faster generation of the one exchange neighborhood (PR #174).
* FIX #171 potential bug with pSMAC.
* FIX #175 backwards compability for reading runhistory files.

# 0.2.4

* CI only check code quality for python3.
* Perform local search on configurations from previous runs as proposed in the
  original paper from 2011 instead of random configurations as implemented
  before.
* CI run travis-ci unit tests with python3.6.
* FIX #167, remove an endless loop which occured when using pSMAC.

# 0.2.3

* MAINT refactor Intensifcation and adding unit tests.
* CHANGE StatusType to Enum.
* RM parameter importance package.
* FIX ROAR facade bug for cli.
* ADD easy access of runhistory within Python.
* FIX imputation of censored data.
* FIX conversion of runhistory to EPM training data (in particular running
  time data).
* FIX initial run only added once in runhistory.
* MV version number to a separate file.
* MAINT more efficient computations in run_history (assumes average as
  aggregation function across instances).

# 0.2.2

* FIX 124: SMAC could crash if the number of instances was less than seven.
* FIX 126: Memory limit was not correctly passed to the target algorithm
  evaluator.
* Local search is now started from the configurations with highest EI, drawn by
  random sampling.
* Reduce the number of trees to 10 to allow faster predictions (as in SMAC2).
* Do an adaptive number of stochastic local search iterations instead of a fixd
  number (a5914a1d97eed2267ae82f22bd53246c92fe1e2c).
* FIX a bug which didn't make SMAC run at least two configurations per call to
  intensify.
* ADD more efficient data structure to update the cost of a configuration.
* FIX do only count a challenger as a run if it actually was run
  (and not only considered)(a993c29abdec98c114fc7d456ded1425a6902ce3).

# 0.2.1

* CI: travis-ci continuous integration on OSX.
* ADD: initial design for mulitple configurations, initial design for a 
  random configuration.
* MAINT: use sklearn PCA if more than 7 instance features are available (as 
  in SMAC 1 and 2).
* MAINT: use same minimum step size for the stochastic local search as in
  SMAC2.
* MAINT: use same number of imputation iterations as in SMAC2.
* FIX 98: automatically seed the configuration space object based on the SMAC
  seed.

# 0.2

* ADD 55: Separate modules for the initial design and a more flexible 
  constructor for the SMAC class.
* ADD 41: Add ROAR (random online adaptive racing) class.
* ADD 82: Add fmin_smac, a scipy.optimize.fmin_l_bfgs_b-like interface to the
  SMAC algorithm.
* NEW documentation at https://automl.github.io/SMAC3/stable and 
  https://automl.github.io/SMAC3/dev.
* FIX 62: intensification previously used a random seed from np.random 
  instead of from SMAC's own random number generator.
* FIX 42: class RunHistory can now be pickled.
* FIX 48: stats and runhistory objects are now injected into the target 
  algorithm execution classes.
* FIX 72: it is now mandatory to either specify a configuration space or to 
  pass the path to a PCS file.
* FIX 49: allow passing a callable directly to SMAC. SMAC will wrap the 
  callable with the appropriate target algorithm runner.

# 0.1.3

* FIX 63 using memory limit for function target algorithms (broken since 0.1.1).

# 0.1.2

* FIX 58 output of the final statistics.
* FIX 56 using the command line target algorithms (broken since 0.1.1).
* FIX 50 as variance prediction, we use the average predicted variance across
  the instances.

# 0.1.1

* NEW leading ones examples.
* NEW raise exception if unknown parameters are given in the scenario file.
* FIX 17/26/35/37/38/39/40/46.
* CHANGE requirement of ConfigSpace package to 0.2.1.
* CHANGE cutoff default is now None instead of 99999999999.


# 0.1.0

* Moved to github instead of bitbucket.
* ADD further unit tests.
* CHANGE Stats object instead of static class.
* CHANGE requirement of ConfigSpace package to 0.2.0.
* FIX intensify runs at least two challengers.
* FIX intensify skips incumbent as challenger.
* FIX Function TAE runner passes random seed to target function.
* FIX parsing of emtpy lines in scenario file.

# 0.0.1

* initial release.<|MERGE_RESOLUTION|>--- conflicted
+++ resolved
@@ -1,13 +1,10 @@
 # 2.0.3
 
 ## Bugfixes
-<<<<<<< HEAD
-
-- Don't use mutable default argument (#1067).
-=======
+
 - Add OrdinalHyperparameter for random forest imputer (#1065).
 - Fix path for dask scheduler file (#1055).
->>>>>>> d58d5b1e
+- Don't use mutable default argument (#1067).
 
 # 2.0.2
 
