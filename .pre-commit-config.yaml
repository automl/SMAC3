# If you see me, please update my `rev` field using the provided links
# Click the repo and update to latest tags.
# If things break on update, raise an issue

repos:
  - repo: https://github.com/PyCQA/isort
    rev: 5.12.0
    hooks:
      - id: isort
        name: isort smac
        files: smac
        exclude: "scripts|tests"

  - repo: https://github.com/ambv/black
    rev: 22.3.0
    hooks:
      - id: black
        name: black smac
        files: smac
        exclude: "scripts|tests"

  - repo: https://github.com/pycqa/pydocstyle
    rev: 6.1.1
    hooks:
      - id: pydocstyle
        name: pydocstyle smac
        files: smac
        exclude: "scripts|tests"
        additional_dependencies: ["toml"]  # Needed to parse pyproject.toml

  - repo: https://github.com/pre-commit/mirrors-mypy
    rev: v0.942
    hooks:
      - id: mypy
        name: mypy smac
        files: smac
        exclude: "scripts|tests"

  - repo: https://github.com/PyCQA/flake8
<<<<<<< HEAD
    rev: 5.0.4
=======
    rev: 6.0.0
>>>>>>> 9f3ba23c
    hooks:
      - id: flake8
        name: flake8 smac
        files: smac
        exclude: "scripts|tests"<|MERGE_RESOLUTION|>--- conflicted
+++ resolved
@@ -37,11 +37,7 @@
         exclude: "scripts|tests"
 
   - repo: https://github.com/PyCQA/flake8
-<<<<<<< HEAD
-    rev: 5.0.4
-=======
     rev: 6.0.0
->>>>>>> 9f3ba23c
     hooks:
       - id: flake8
         name: flake8 smac
