import automl_sphinx_theme

from smac import copyright, author, version, name
from sphinx_gallery.sorting import FileNameSortKey

# from smac.cli.cmd_reader import CMDReader


options = {
    "copyright": copyright,
    "author": author,
    "version": version,
    "versions": {
<<<<<<< HEAD
        f"v{version} (unstable)": "#",
        "v2.0.0": "https://automl.github.io/SMAC3/v2.0.0/",
=======
        f"v{version}": "#",
>>>>>>> 731854e8
        "v2.0.0b1": "https://automl.github.io/SMAC3/v2.0.0b1/",
        "v2.0.0a2": "https://automl.github.io/SMAC3/v2.0.0a2/",
        "v2.0.0a1": "https://automl.github.io/SMAC3/v2.0.0a1/",
        "v1.4.0": "https://automl.github.io/SMAC3/v1.4.0/",
    },
    "name": name,
    "html_theme_options": {
        "github_url": "https://github.com/automl/SMAC3",
        "twitter_url": "https://twitter.com/automl_org?lang=de",
    },
    # "ignore_pattern": ".*pcs$|.*scenario.txt$|.*spear_qcp$",
    "sphinx_gallery_conf": {
        "plot_gallery": True,
        "within_subsection_order": FileNameSortKey,
        "filename_pattern": "/",  # We want to execute all files in `examples`
    },
}

automl_sphinx_theme.set_options(globals(), options)

# Write outputs
# cmd_reader = CMDReader()
# cmd_reader.write_main_options_to_doc()
# cmd_reader.write_smac_options_to_doc()
# cmd_reader.write_scenario_options_to_doc()<|MERGE_RESOLUTION|>--- conflicted
+++ resolved
@@ -11,12 +11,7 @@
     "author": author,
     "version": version,
     "versions": {
-<<<<<<< HEAD
-        f"v{version} (unstable)": "#",
-        "v2.0.0": "https://automl.github.io/SMAC3/v2.0.0/",
-=======
         f"v{version}": "#",
->>>>>>> 731854e8
         "v2.0.0b1": "https://automl.github.io/SMAC3/v2.0.0b1/",
         "v2.0.0a2": "https://automl.github.io/SMAC3/v2.0.0a2/",
         "v2.0.0a1": "https://automl.github.io/SMAC3/v2.0.0a1/",
