--- conflicted
+++ resolved
@@ -66,14 +66,8 @@
         "ConfigSpace>=0.6.0",
         "joblib",
         "scikit-learn>=1.1.2",
-<<<<<<< HEAD
         "pyrfr>=0.8.4",
-        "dask",
-        "distributed",
-=======
-        "pyrfr>=0.8.3",
         "dask[distributed]",
->>>>>>> 69820e92
         "emcee>=3.0.0",
         "regex",
         "pyyaml",
